# -*- coding: utf-8 -*-
"""
Basketball shooting motion analysis pipeline
Integrate pose data and ball data to analyze shooting movements and visualize
"""

from re import T
import cv2
import numpy as np
import json
import os
import glob
from typing import Dict, List, Tuple, Optional
from datetime import datetime
import math
import matplotlib.pyplot as plt
from pathlib import Path

# Import phase detection modules
from phase_detection.ball_based_phase_detector import BallBasedPhaseDetector
from phase_detection.torso_based_phase_detector import TorsoBasedPhaseDetector
from phase_detection.resolution_based_phase_detector import ResolutionBasedPhaseDetector
from phase_detection.hybrid_fps_phase_detector import HybridFPSPhaseDetector

class BasketballShootingAnalyzer:
    def __init__(self):
        """Initialize the analyzer"""
        self.video_dir = "data/video"
        self.standard_video_dir = os.path.join(self.video_dir, "Standard")
        self.edgecase_video_dir = os.path.join(self.video_dir, "EdgeCase")
        self.extracted_data_dir = "data/extracted_data"
        self.results_dir = "data/results"
        self.visualized_video_dir = "data/visualized_video"
        
        # Data storage
        self.pose_data = []
        self.ball_data = []
        self.rim_data = []
        self.normalized_data = []
        self.phases = []
        self.video_fps = 30.0

        # Real-time shot and torso tracking
        self.shots = []  # List of completed shots with metadata
        self.frame_shots = []  # Shot assignment for each frame
        self.current_shot_id = 0  # Current shot number (1, 2, 3...)
        self.current_shot_start = None  # Start frame of current shot
        self.current_shot_fixed_torso = None  # Fixed torso for current shot
        self.is_shot_active = False  # Whether we're currently in a shot
        
        # Rolling torso tracking (4-frame window)
        self.rolling_torso_values = []  # Last 4 torso measurements
        self.rolling_torso_frames = []  # Corresponding frame indices
        self.torso_tracking_active = True  # Whether to update rolling torso
        self.fallback_torso_length = None  # Fallback torso for non-shot frames
        self.shot_normalization_data = {}  # Shot-specific normalization data (direction, hip, torso)

        # Detectors
        self.ball_detector = BallBasedPhaseDetector()
        self.torso_detector = TorsoBasedPhaseDetector()
        self.hybrid_fps_detector = HybridFPSPhaseDetector()
        self.resolution_detector = ResolutionBasedPhaseDetector()
        self.current_detector = self.ball_detector
        
        # Hand selection settings
        self.hand_selection_threshold = 0.3  # More relaxed threshold for hand selection (vs 0.2 for phase detection)
        self.hand_selection_min_frames = 10   # Minimum frames to consider a hand as "stable"
        self.hand_selection_stability_bonus = 20  # Bonus points for stable detection
        self.selected_hand = None  # "left" or "right"
        self.selected_hand_confidence = 0.0   # Confidence score for selected hand

    def list_available_videos(self) -> List[str]:
        """Return a list of available video files from Standard, EdgeCase, Bakke, and test folders"""
        video_extensions = ["*.mp4", "*.avi", "*.mov", "*.mkv"]
        videos = []
        
        # Check Standard folder
        for ext in video_extensions:
            pattern = os.path.join(self.standard_video_dir, ext)
            videos.extend(glob.glob(pattern))
        
        # Check EdgeCase folder
        for ext in video_extensions:
            pattern = os.path.join(self.edgecase_video_dir, ext)
            videos.extend(glob.glob(pattern))
        
        # Check Bakke folder
        bakke_video_dir = os.path.join(self.video_dir, "Bakke")
        if os.path.exists(bakke_video_dir):
            for ext in video_extensions:
                pattern = os.path.join(bakke_video_dir, ext)
                videos.extend(glob.glob(pattern))
        
        # Check test folder
        test_video_dir = os.path.join(self.video_dir, "Test")
        if os.path.exists(test_video_dir):
            # Check combined_output.mov
            combined_video = os.path.join(test_video_dir, "combined_output.mov")
            if os.path.exists(combined_video):
                videos.append(combined_video)
            
            # Check clips folder
            clips_dir = os.path.join(test_video_dir, "Clips")
            if os.path.exists(clips_dir):
                for ext in video_extensions:
                    pattern = os.path.join(clips_dir, ext)
                    videos.extend(glob.glob(pattern))
        
        return sorted(videos)
    
    def prompt_video_selection(self) -> Optional[str]:
        """Prompt user to select processing mode"""
        self.available_videos = self.list_available_videos()
        
        if not self.available_videos:
            print("❌ No video files found in data/video/Standard or data/video/EdgeCase folders.")
            return None
        
        # Categorize videos by folder
        standard_videos = []
        edgecase_videos = []
        
        for video in self.available_videos:
            if self.standard_video_dir in video:
                standard_videos.append(video)
            elif self.edgecase_video_dir in video:
                edgecase_videos.append(video)
        
        print("\n🎬 STEP 0: Select processing mode")
        print("=" * 50)
        print("Available processing options:")
        print(f"[1] Single video selection ({len(self.available_videos)} total videos)")
        print(f"[2] Process all Standard videos ({len(standard_videos)} videos)")
        print(f"[3] Process all EdgeCase videos ({len(edgecase_videos)} videos)")
        print(f"[4] Process all videos ({len(self.available_videos)} videos)")
        print("[5] Cancel")
        
        while True:
            try:
                choice = input("\nEnter your choice (1-5): ").strip()
                
                if choice == "1":
                    # Single video selection
                    return self._prompt_single_video_selection(standard_videos, edgecase_videos)
                
                elif choice == "2":
                    if standard_videos:
                        print(f"✅ Selected: Process all Standard videos ({len(standard_videos)} videos)")
                        return "standard_all"
                    else:
                        print("❌ No videos found in Standard folder.")
                        continue
                
                elif choice == "3":
                    if edgecase_videos:
                        print(f"✅ Selected: Process all EdgeCase videos ({len(edgecase_videos)} videos)")
                        return "edgecase_all"
                    else:
                        print("❌ No videos found in EdgeCase folder.")
                        continue
                
                elif choice == "4":
                    if self.available_videos:
                        print(f"✅ Selected: Process all videos ({len(self.available_videos)} videos)")
                        return "all_videos"
                    else:
                        print("❌ No videos found.")
                        continue
                
                elif choice == "5":
                    print("❌ Analysis canceled.")
                    return None
                
                else:
                    print("❌ Invalid choice. Please enter 1-5.")
                    continue
                    
            except KeyboardInterrupt:
                print("\n❌ Analysis canceled.")
                return None
    
    def _prompt_single_video_selection(self, standard_videos: List[str], edgecase_videos: List[str]) -> Optional[str]:
        """Prompt user to select a single video"""
        print("\nAvailable videos:")
        video_list = []
        video_categories = []
        
        if standard_videos:
            print(f"\n📁 Standard folder:")
            for video in standard_videos:
                display_name = os.path.basename(video)
                print(f"  [{len(video_list) + 1}] {display_name}")
                video_list.append(video)
                video_categories.append("Standard")
        
        if edgecase_videos:
            print(f"\n📁 EdgeCase folder:")
            for video in edgecase_videos:
                display_name = os.path.basename(video)
                print(f"  [{len(video_list) + 1}] {display_name}")
                video_list.append(video)
                video_categories.append("EdgeCase")
        
        print(f"\nTotal videos: {len(video_list)}")
        
        while True:
            try:
                video_choice = input("\nEnter the number or directly enter the file name: ").strip()
                
                # Select by number
                if video_choice.isdigit():
                    idx = int(video_choice) - 1
                    if 0 <= idx < len(video_list):
                        selected_video = video_list[idx]
                        category = video_categories[idx]
                        print(f"✅ Selected: {os.path.basename(selected_video)} ({category})")
                        return selected_video
                    else:
                        print("❌ Invalid number.")
                        continue
                
                # Select by file name
                for i, video in enumerate(video_list):
                    if os.path.basename(video) == video_choice:
                        category = video_categories[i]
                        print(f"✅ Selected: {video_choice} ({category})")
                        return video
                
                print("❌ Invalid selection. Please try again.")
                
            except KeyboardInterrupt:
                print("\n❌ Video selection canceled.")
                return None
    
    def load_associated_data(self, video_path: str, overwrite_mode: bool = False) -> bool:
        """Load original pose/ball data associated with the video"""
        print(f"\n📂 STEP 1: Load original data")
        print("=" * 50)
        
        base_name = os.path.splitext(os.path.basename(video_path))[0]
        
        # Original data file paths
        pose_original_json = os.path.join(self.extracted_data_dir, f"{base_name}_pose_original.json")
        ball_original_json = os.path.join(self.extracted_data_dir, f"{base_name}_ball_original.json")
        rim_original_json = os.path.join(self.extracted_data_dir, f"{base_name}_rim_original.json")
        # If existing files exist and overwrite mode is not selected, check
        if not overwrite_mode and (os.path.exists(pose_original_json) or os.path.exists(ball_original_json)):
            print(f"\n⚠️ Existing original extraction data found:")
            if os.path.exists(pose_original_json):
                print(f"  - Pose data: {os.path.basename(pose_original_json)}")
            if os.path.exists(ball_original_json):
                print(f"  - Ball data: {os.path.basename(ball_original_json)}")
            choice = input("Overwrite and extract new data? (y/n): ").strip().lower()
            if choice != 'y':
                print("Using existing original extraction data.")
            else:
                print("Overwrite existing data and extract new data.")
                overwrite_mode = True
        
        # Load original pose data
        pose_files = glob.glob(os.path.join(self.extracted_data_dir, f"{base_name}_pose_original*.json"))
        if pose_files:
            pose_file = pose_files[0]  # Use the first file
            try:
                with open(pose_file, 'r', encoding='utf-8') as f:
                    data = json.load(f)
                    if isinstance(data, dict) and "pose_data" in data:
                        self.pose_data = data["pose_data"]
                    else:
                        self.pose_data = data
                print(f"✅ Original pose data loaded: {os.path.basename(pose_file)}")
            except Exception as e:
                print(f"❌ Failed to load original pose data: {e}")
                return False
        else:
            print(f"❌ Original pose data file not found: {base_name}_pose_original*.json")
            return False
        
        # Load original ball data
        ball_files = glob.glob(os.path.join(self.extracted_data_dir, f"{base_name}_ball_original*.json"))
        if ball_files:
            ball_file = ball_files[0]  # Use the first file
            try:
                with open(ball_file, 'r', encoding='utf-8') as f:
                    data = json.load(f)
                    if isinstance(data, dict) and "ball_trajectory" in data:
                        self.ball_data = data["ball_trajectory"]
                    else:
                        self.ball_data = data
                print(f"✅ Original ball data loaded: {os.path.basename(ball_file)}")
            except Exception as e:
                print(f"❌ Failed to load original ball data: {e}")
                return False
        else:
            print(f"❌ Original ball data file not found: {base_name}_ball_original*.json")
            return False
        
        # Load rim data
        rim_files = glob.glob(os.path.join(self.extracted_data_dir, f"{base_name}_rim_original*.json"))
        if rim_files:
            rim_file = rim_files[0]  # Use the first file
            try:
                with open(rim_file, 'r', encoding='utf-8') as f:
                    data = json.load(f)
                    if isinstance(data, dict) and "rim_info" in data:
                        self.rim_data = data["rim_info"]
                    else:
                        self.rim_data = data
                print(f"✅ Original rim data loaded: {os.path.basename(rim_file)}")
            except Exception as e:
                print(f"❌ Failed to load original rim data: {e}")
                return False
        else:
            print(f"❌ Original ball data file not found: {base_name}_rim_original*.json")
            return False
        
        # Get video FPS
        try:
            cap = cv2.VideoCapture(video_path)
            if cap.isOpened():
                self.video_fps = cap.get(cv2.CAP_PROP_FPS)
                print(f"✅ Video FPS: {self.video_fps:.2f}")
            else:
                self.video_fps = 30.0  # Default FPS
                print(f"⚠️ Could not read video FPS, using default: {self.video_fps}")
            cap.release()
        except Exception as e:
            self.video_fps = 30.0  # Default FPS
            print(f"⚠️ Error reading video FPS: {e}, using default: {self.video_fps}")
        
        return True
    
    def normalize_pose_data(self, video_path: Optional[str] = None):
        """Normalize pose data using shot-based torso, direction, and hip coordinates"""
        print(f"\n🔄 STEP 4: Normalize data using shot-based measurements")
        print("=" * 50)
        
        if not self.pose_data:
            print("❌ Pose data not found.")
            return
        
        # Use selected_video if video_path is None
        if video_path is None:
            video_path = self.selected_video
        
        # Step 1: Check if we have shot-based data
        print("📊 Checking shot-based data...")
        has_shots = hasattr(self, 'shots') and self.shots
        if has_shots:
            print(f"   ✅ Found {len(self.shots)} shots with individual measurements")
            for shot in self.shots:
                print(f"   📏 Shot {shot['shot_id']}: frames {shot['start_frame']}-{shot['end_frame']}, torso: {shot['fixed_torso']:.4f}")
        else:
            print("   ⚠️ No shot data found, using global measurements")
        
        # Step 2: Get fallback torso measurement for non-shot frames
        print("📊 Getting fallback torso measurement...")
        fallback_torso_length = self._get_fallback_torso_from_shots()
        
        # Store fallback torso for later use
        self.fallback_torso_length = fallback_torso_length
        
        # Step 3: Process each shot individually for direction and hip coordinates
        print("🎯 Processing each shot for individual direction and hip coordinates...")
        self.shot_normalization_data = {}  # Store shot-specific normalization info
        
        if has_shots:
            for shot in self.shots:
                shot_id = shot['shot_id']
                start_frame = shot['start_frame']
                end_frame = shot['end_frame']
                
                print(f"   🎯 Processing Shot {shot_id} (frames {start_frame}-{end_frame})...")
                
                # Get shot-specific direction and hip coordinates
                shot_facing_direction, shot_reference_hip_side = self._determine_facing_direction_for_shot(shot)
                shot_stable_hip_x, shot_stable_hip_y = self._calculate_stable_reference_hip_for_shot(shot, shot_reference_hip_side)
                
                # Check if hip coordinates are valid
                if shot_stable_hip_x is None or shot_stable_hip_y is None:
                    print(f"      ❌ Shot {shot_id}: Hip coordinates calculation failed, skipping normalization")
                    continue
                
                # Store shot-specific normalization data
                self.shot_normalization_data[shot_id] = {
                    'facing_direction': shot_facing_direction,
                    'reference_hip_side': shot_reference_hip_side,
                    'stable_hip_x': shot_stable_hip_x,
                    'stable_hip_y': shot_stable_hip_y,
                    'fixed_torso': shot['fixed_torso']
                }
                
                print(f"      ✅ Shot {shot_id}: facing {shot_facing_direction}, {shot_reference_hip_side} hip, torso {shot['fixed_torso']:.4f}")
                
                # Set facing direction for visualization (use first shot's direction)
                if shot_id == 1:
                    self.facing_direction = shot_facing_direction
        else:
            # Fallback: use global direction and hip coordinates
            print("   ⚠️ No shots available, using global direction and hip coordinates")
            global_facing_direction, global_reference_hip_side = self._determine_facing_direction()
            global_stable_hip_x, global_stable_hip_y = self._calculate_stable_reference_hip_from_phase_detection(global_reference_hip_side)
            
            # Check if global hip coordinates are valid
            if global_stable_hip_x is None or global_stable_hip_y is None:
                print("   ❌ Global hip coordinates calculation failed, normalization failed")
                return
            
            self.shot_normalization_data['global'] = {
                'facing_direction': global_facing_direction,
                'reference_hip_side': global_reference_hip_side,
                'stable_hip_x': global_stable_hip_x,
                'stable_hip_y': global_stable_hip_y,
                'fixed_torso': fallback_torso_length
            }
            
            # Set global facing direction for visualization
            self.facing_direction = global_facing_direction
        
        print(f"✅ Fallback torso length: {fallback_torso_length:.4f}")
        
        # Step 4: Normalize all frames using shot-specific values
        print("🔄 Normalizing all frames with shot-specific values...")
        self.normalized_data = []
        
        total_frames = len(self.pose_data)
        for i, frame_data in enumerate(self.pose_data):
            pose = frame_data.get('pose', {})
            
            # Step 1: Get shot information and normalization data for this frame
            current_shot = self._get_shot_for_frame(i)
            
            if current_shot and current_shot['shot_id'] in self.shot_normalization_data:
                # Use shot-specific normalization data
                shot_id = current_shot['shot_id']
                shot_norm_data = self.shot_normalization_data[shot_id]
                
                frame_torso_length = shot_norm_data['fixed_torso']
                facing_direction = shot_norm_data['facing_direction']
                reference_hip_side = shot_norm_data['reference_hip_side']
                stable_reference_hip_x = shot_norm_data['stable_hip_x']
                stable_reference_hip_y = shot_norm_data['stable_hip_y']
                
                # print(f"   Frame {i}: Using shot {shot_id} normalization (torso: {frame_torso_length:.4f}, facing: {facing_direction})")
            else:
                # Use fallback normalization data
                if 'global' in self.shot_normalization_data:
                    global_norm_data = self.shot_normalization_data['global']
                    frame_torso_length = global_norm_data['fixed_torso']
                    facing_direction = global_norm_data['facing_direction']
                    reference_hip_side = global_norm_data['reference_hip_side']
                    stable_reference_hip_x = global_norm_data['stable_hip_x']
                    stable_reference_hip_y = global_norm_data['stable_hip_y']
                else:
                    # Last resort fallback
                    frame_torso_length = fallback_torso_length
                    facing_direction = 'right'
                    reference_hip_side = 'right'
                    stable_reference_hip_x = 0.5
                    stable_reference_hip_y = 0.5
                
                # print(f"   Frame {i}: Using fallback normalization (torso: {frame_torso_length:.4f}, facing: {facing_direction})")
            
            # Step 2: Scale normalization using frame-specific torso length
            current_scaling_factor = frame_torso_length
            scale_normalized_pose = {}
            for key, kp in pose.items():
                if isinstance(kp, dict) and 'x' in kp and 'y' in kp:
                    # Scale normalization only
                    norm_x = kp['x'] / current_scaling_factor
                    norm_y = kp['y'] / current_scaling_factor
                    
                    scale_normalized_pose[key] = {
                        'x': norm_x,
                        'y': norm_y,
                        'confidence': kp.get('confidence', 0)
                    }
                # Missing keypoints are not added (automatically excluded)
            
            # Step 3: Coordinate normalization using shot-specific stable reference hip as origin (x=0)
            coordinate_normalized_pose = {}
            hip_center_valid = True  # Using stable values, so always valid
            
            for key, kp in scale_normalized_pose.items():
                if isinstance(kp, dict) and 'x' in kp and 'y' in kp:
                    # Position normalization: stable reference hip becomes (0,0)
                    norm_x = kp['x'] - (stable_reference_hip_x / current_scaling_factor)
                    norm_y = kp['y'] - (stable_reference_hip_y / current_scaling_factor)
                    
                    coordinate_normalized_pose[key] = {
                        'x': norm_x,
                        'y': norm_y,
                        'confidence': kp.get('confidence', 0)
                    }
            
            # Step 4: Direction normalization (keypoint names and horizontal flip)
            direction_normalized_pose = self._normalize_keypoint_names(coordinate_normalized_pose, facing_direction)
            
            # Final pose with horizontal flip applied for left-facing shooters
            normalized_pose = {}
            for key, kp in direction_normalized_pose.items():
                if isinstance(kp, dict) and 'x' in kp and 'y' in kp:
                    norm_x = kp['x']
                    norm_y = kp['y']
                    
                    # Apply horizontal flip for left-facing shooters to make them face right
                    if facing_direction == 'left':
                        norm_x = -norm_x  # Flip horizontally
                    
                    normalized_pose[key] = {
                        'x': norm_x,
                        'y': norm_y,
                        'confidence': kp.get('confidence', 0)
                    }
            
            # Step 5: Normalize ball position with same shot-specific transformations
            normalized_ball = {}
            ball_detected = False
            
            if i < len(self.ball_data):
                ball_frame_data = self.ball_data[i]
                if isinstance(ball_frame_data, dict) and ball_frame_data.get('ball_detections'):
                    ball_detections = ball_frame_data['ball_detections']
                    if ball_detections and isinstance(ball_detections[0], dict):
                        ball = ball_detections[0]
                        ball_x = ball.get('center_x', 0)
                        ball_y = ball.get('center_y', 0)
                        
                        # Apply same shot-specific transformations as pose: Scale → Coordinate → Direction
                        # 1. Scale normalization
                        norm_ball_x = ball_x / current_scaling_factor
                        norm_ball_y = ball_y / current_scaling_factor
                        
                        # 2. Coordinate normalization (shot-specific reference hip becomes (0,0))
                        norm_ball_x = norm_ball_x - (stable_reference_hip_x / current_scaling_factor)
                        norm_ball_y = norm_ball_y - (stable_reference_hip_y / current_scaling_factor)
                        
                        # 3. Direction normalization (horizontal flip for left-facing)
                        if facing_direction == 'left':
                            norm_ball_x = -norm_ball_x  # Flip horizontally
                        
                        normalized_ball = {
                            'center_x': norm_ball_x,
                            'center_y': norm_ball_y,
                            'width': ball.get('width', 0.01) / current_scaling_factor,
                            'height': ball.get('height', 0.01) / current_scaling_factor
                        }
                        ball_detected = True
            
            # Get shot information for this frame
            shot_id = None
            if hasattr(self, 'frame_shots') and i < len(self.frame_shots):
                shot_id = self.frame_shots[i]
            
            normalized_frame = {
                'frame_index': i,
                'normalized_pose': normalized_pose,
                'normalized_ball': normalized_ball,
                'stable_reference_hip': [stable_reference_hip_x, stable_reference_hip_y],
                'scaling_factor': current_scaling_factor,  # 실제 사용된 scaling factor
                'facing_direction': facing_direction,
                'reference_hip_side': reference_hip_side,
                'ball_detected': ball_detected,
                'hip_center_valid': hip_center_valid,
                'consecutive_missing_hip': 0,  # Always 0 since using stable values
                'shot': shot_id,
                'shot_normalization_applied': current_shot is not None  # Whether shot-specific normalization was applied
            }
            
            self.normalized_data.append(normalized_frame)
            
            # Show progress every 100 frames
            if (i + 1) % 100 == 0 or (i + 1) == total_frames:
                progress = ((i + 1) / total_frames) * 100
                print(f"   📊 Progress: {i + 1}/{total_frames} frames ({progress:.1f}%)")
        
        # Print statistics
        detected_frames = sum(1 for frame in self.normalized_data if frame['ball_detected'])
        total_frames = len(self.normalized_data)
        valid_hip_frames = sum(1 for frame in self.normalized_data if frame['hip_center_valid'])
        
        print(f"✅ Normalization completed: {len(self.normalized_data)} frames")
        print(f"Detected ball frames: {detected_frames}/{total_frames} ({detected_frames/total_frames*100:.1f}%)")
        print(f"Valid hip_center frames: {valid_hip_frames}/{total_frames} ({valid_hip_frames/total_frames*100:.1f}%)")
        
        # Save normalized data as separate JSON file
        self._save_normalized_data(video_path)

    def convert_numpy_types(self, obj):
        """Convert numpy types to Python basic types"""
        if isinstance(obj, np.integer):
            return int(obj)
        elif isinstance(obj, np.floating):
            return float(obj)
        elif isinstance(obj, np.ndarray):
            return obj.tolist()
        elif isinstance(obj, dict):
            return {key: self.convert_numpy_types(value) for key, value in obj.items()}
        elif isinstance(obj, list):
            return [self.convert_numpy_types(item) for item in obj]
        else:
            return obj
    
    def _calculate_stable_torso_length(self) -> float:
        """Calculate stable torso length using same method as phase detection (first 4 frames)"""
        confidence_threshold = 0.3  # Same as phase detection
        fps = getattr(self, 'video_fps', 30.0)
        required_frames = max(3, int(4 * (fps / 30.0)))  # 30fps 기준 4프레임
        
        print(f"   Calculating from first {required_frames} frames (FPS: {fps})")
        
        torso_values = []
        frames_used = []
        
        for i in range(min(required_frames, len(self.pose_data))):
            frame_data = self.pose_data[i]
            pose = frame_data.get('pose', {})
            
            # Get keypoints
            left_shoulder = pose.get('left_shoulder', {})
            right_shoulder = pose.get('right_shoulder', {})
            left_hip = pose.get('left_hip', {})
            right_hip = pose.get('right_hip', {})
            
            valid_torso_lengths = []
            
            # Check left side torso (신뢰도 기반)
            if (isinstance(left_shoulder, dict) and isinstance(left_hip, dict) and
                'x' in left_shoulder and 'y' in left_shoulder and
                'x' in left_hip and 'y' in left_hip):
                
                left_shoulder_conf = left_shoulder.get('confidence', 1.0)
                left_hip_conf = left_hip.get('confidence', 1.0)
                left_avg_conf = (left_shoulder_conf + left_hip_conf) / 2
                
                if left_avg_conf >= confidence_threshold:
                    left_torso_length = ((left_shoulder['x'] - left_hip['x'])**2 + 
                                       (left_shoulder['y'] - left_hip['y'])**2)**0.5
                    if left_torso_length > 0:
                        valid_torso_lengths.append(left_torso_length)
                        print(f"   Frame {i}: Left torso {left_torso_length:.4f} (conf: {left_avg_conf:.3f}) ✓")
                else:
                    print(f"   Frame {i}: Left torso excluded (conf: {left_avg_conf:.3f} < {confidence_threshold}) ✗")
            
            # Check right side torso (신뢰도 기반)
            if (isinstance(right_shoulder, dict) and isinstance(right_hip, dict) and
                'x' in right_shoulder and 'y' in right_shoulder and
                'x' in right_hip and 'y' in right_hip):
                
                right_shoulder_conf = right_shoulder.get('confidence', 1.0)
                right_hip_conf = right_hip.get('confidence', 1.0)
                right_avg_conf = (right_shoulder_conf + right_hip_conf) / 2
                
                if right_avg_conf >= confidence_threshold:
                    right_torso_length = ((right_shoulder['x'] - right_hip['x'])**2 + 
                                        (right_shoulder['y'] - right_hip['y'])**2)**0.5
                    if right_torso_length > 0:
                        valid_torso_lengths.append(right_torso_length)
                        print(f"   Frame {i}: Right torso {right_torso_length:.4f} (conf: {right_avg_conf:.3f}) ✓")
                else:
                    print(f"   Frame {i}: Right torso excluded (conf: {right_avg_conf:.3f} < {confidence_threshold}) ✗")
            
            # Calculate frame torso (average of valid measurements)
            if len(valid_torso_lengths) > 0:
                frame_torso = np.mean(valid_torso_lengths)
                torso_values.append(frame_torso)
                frames_used.append(i)
                print(f"   Frame {i}: Final torso {frame_torso:.4f} (average of {len(valid_torso_lengths)} measurements)")
        
        if len(torso_values) >= 3:  # Minimum 3 frames
            stable_torso = np.mean(torso_values)
            print(f"   ✅ Stable torso: {stable_torso:.4f} (from frames {frames_used})")
            return stable_torso
        else:
            print(f"   ⚠️ Not enough valid torso measurements ({len(torso_values)}/3), using default")
            return 0.1  # Default fallback
    
    def _determine_facing_direction(self) -> tuple:
        """Determine facing direction from 4 frames before first phase transition"""
        if not hasattr(self, 'phase_detector') or not self.phase_detector:
            print("   ⚠️ Phase detector not available, using first 4 frames")
            return self._determine_facing_direction_from_start()
        
        # Get the frame index where first meaningful transition occurred
        first_transition_frame = getattr(self.phase_detector, 'first_transition_frame', None)
        print(f"   🔍 DEBUG: phase_detector.first_transition_frame = {first_transition_frame}")  # 중요한 디버깅 로그 유지
        
        if first_transition_frame is None:
            print("   ⚠️ No phase transition detected, using first 4 frames")
            return self._determine_facing_direction_from_start()
        
        fps = getattr(self, 'video_fps', 30.0)
        required_frames = max(3, int(4 * (fps / 30.0)))
        
        # Check if we have enough frames before the first transition
        if first_transition_frame < required_frames:
            print(f"   ⚠️ First transition too early (frame {first_transition_frame} < {required_frames} required), using fallback method")
            return self._determine_facing_direction_from_start()
        
        # Analyze frames immediately before the first transition (4 frames)
        start_frame = first_transition_frame - required_frames
        end_frame = first_transition_frame
        
        print(f"   Analyzing frames {start_frame}-{end_frame-1} (before first transition at frame {first_transition_frame})...")
        
        direction_votes = []  # 'right' or 'left'
        
        # First attempt: 4 frames before transition
        for i in range(start_frame, min(end_frame, len(self.pose_data))):
            frame_data = self.pose_data[i]
            pose = frame_data.get('pose', {})
            
            # Get hip and arm positions
            left_hip = pose.get('left_hip', {})
            right_hip = pose.get('right_hip', {})
            left_wrist = pose.get('left_wrist', {})
            right_wrist = pose.get('right_wrist', {})
            left_shoulder = pose.get('left_shoulder', {})
            right_shoulder = pose.get('right_shoulder', {})
            
            # Determine center reference point (prefer hip, fallback to shoulder)
            center_x = None
            reference_type = None
            
            # Try hip center first
            if (isinstance(left_hip, dict) and isinstance(right_hip, dict) and
                'x' in left_hip and 'x' in right_hip):
                center_x = (left_hip['x'] + right_hip['x']) / 2
                reference_type = "Hip center"
            # Fallback to shoulder center
            elif (isinstance(left_shoulder, dict) and isinstance(right_shoulder, dict) and
                  'x' in left_shoulder and 'x' in right_shoulder):
                center_x = (left_shoulder['x'] + right_shoulder['x']) / 2
                reference_type = "Shoulder center"
            
            if center_x is None:
                continue
            
            # Check arm positions relative to center
            arm_direction = None
            if isinstance(left_wrist, dict) and 'x' in left_wrist:
                if left_wrist['x'] > center_x:  # 왼팔이 중심보다 오른쪽에 있음 → 오른쪽을 보고 있음
                    arm_direction = 'right'
                else:
                    arm_direction = 'left'
            elif isinstance(right_wrist, dict) and 'x' in right_wrist:
                if right_wrist['x'] < center_x:  # 오른팔이 중심보다 왼쪽에 있음 → 왼쪽을 보고 있음
                    arm_direction = 'left'
                else:
                    arm_direction = 'right'
            
            if arm_direction:
                direction_votes.append(arm_direction)
        
        # If not enough votes, extend to 8 frames before transition
        if len(direction_votes) < 3:
            print(f"   ⚠️ Only {len(direction_votes)} valid votes in 4-frame window, extending to 8 frames...")
            
            # Calculate 8 frames before transition
            extended_required_frames = max(6, int(8 * (fps / 30.0)))
            extended_start_frame = first_transition_frame - extended_required_frames
            extended_end_frame = first_transition_frame
            
            # Reset for extended search
            direction_votes = []
            
            for i in range(extended_start_frame, min(extended_end_frame, len(self.pose_data))):
                frame_data = self.pose_data[i]
                pose = frame_data.get('pose', {})
                
                # Get hip and arm positions
                left_hip = pose.get('left_hip', {})
                right_hip = pose.get('right_hip', {})
                left_wrist = pose.get('left_wrist', {})
                right_wrist = pose.get('right_wrist', {})
                left_shoulder = pose.get('left_shoulder', {})
                right_shoulder = pose.get('right_shoulder', {})
                
                # Determine center reference point (prefer hip, fallback to shoulder)
                center_x = None
                reference_type = None
                
                # Try hip center first
                if (isinstance(left_hip, dict) and isinstance(right_hip, dict) and
                    'x' in left_hip and 'x' in right_hip):
                    center_x = (left_hip['x'] + right_hip['x']) / 2
                    reference_type = "Hip center"
                # Fallback to shoulder center
                elif (isinstance(left_shoulder, dict) and isinstance(right_shoulder, dict) and
                      'x' in left_shoulder and 'x' in right_shoulder):
                    center_x = (left_shoulder['x'] + right_shoulder['x']) / 2
                    reference_type = "Shoulder center"
                
                if center_x is None:
                    continue
                
                # Check arm positions relative to center
                arm_direction = None
                if isinstance(left_wrist, dict) and 'x' in left_wrist:
                    if left_wrist['x'] > center_x:  # 왼팔이 중심보다 오른쪽에 있음 → 오른쪽을 보고 있음
                        arm_direction = 'right'
                    else:
                        arm_direction = 'left'
                elif isinstance(right_wrist, dict) and 'x' in right_wrist:
                    if right_wrist['x'] < center_x:  # 오른팔이 중심보다 왼쪽에 있음 → 왼쪽을 보고 있음
                        arm_direction = 'left'
                    else:
                        arm_direction = 'right'
                
                if arm_direction:
                    direction_votes.append(arm_direction)
        
        # Determine final direction
        if direction_votes:
            from collections import Counter
            direction_count = Counter(direction_votes)
            facing_direction = direction_count.most_common(1)[0][0]
            
            # Determine reference hip
            reference_hip_side = 'right' if facing_direction == 'right' else 'left'
            
            print(f"   Direction votes: {dict(direction_count)}")
            print(f"   ✅ Final decision: facing {facing_direction} (reference: {reference_hip_side} hip) (from {len(direction_votes)} votes)")
            
            return facing_direction, reference_hip_side
        else:
            print(f"   ⚠️ Could not determine direction, defaulting to facing right")
            return 'right', 'right'
    
    def _determine_facing_direction_from_start(self) -> tuple:
        """Fallback method: determine facing direction from first 4 frames"""
        fps = getattr(self, 'video_fps', 30.0)
        required_frames = max(3, int(4 * (fps / 30.0)))
        
        print(f"   📊 Determining direction from first {required_frames} frames...")
        
        direction_votes = []
        
        for i in range(min(required_frames, len(self.pose_data))):
            frame_data = self.pose_data[i]
            pose = frame_data.get('pose', {})
            
            # Get hip and arm positions
            left_hip = pose.get('left_hip', {})
            right_hip = pose.get('right_hip', {})
            left_wrist = pose.get('left_wrist', {})
            right_wrist = pose.get('right_wrist', {})
            left_shoulder = pose.get('left_shoulder', {})
            right_shoulder = pose.get('right_shoulder', {})
            
            # Determine center reference point (prefer hip, fallback to shoulder)
            center_x = None
            reference_type = None
            
            # Try hip center first
            if (isinstance(left_hip, dict) and isinstance(right_hip, dict) and
                'x' in left_hip and 'x' in right_hip):
                center_x = (left_hip['x'] + right_hip['x']) / 2
                reference_type = "Hip center"
            # Fallback to shoulder center
            elif (isinstance(left_shoulder, dict) and isinstance(right_shoulder, dict) and
                  'x' in left_shoulder and 'x' in right_shoulder):
                center_x = (left_shoulder['x'] + right_shoulder['x']) / 2
                reference_type = "Shoulder center"
            
            if center_x is None:
                continue
            
            # Check arm positions relative to center
            arm_direction = None
            if isinstance(left_wrist, dict) and 'x' in left_wrist:
                if left_wrist['x'] > center_x:  # 왼팔이 중심보다 오른쪽에 있음 → 오른쪽을 보고 있음
                    arm_direction = 'right'
                else:
                    arm_direction = 'left'
            elif isinstance(right_wrist, dict) and 'x' in right_wrist:
                if right_wrist['x'] < center_x:  # 오른팔이 중심보다 왼쪽에 있음 → 왼쪽을 보고 있음
                    arm_direction = 'left'
                else:
                    arm_direction = 'right'
            
            if arm_direction:
                direction_votes.append(arm_direction)
        
        # Determine final direction
        if direction_votes:
            from collections import Counter
            direction_count = Counter(direction_votes)
            facing_direction = direction_count.most_common(1)[0][0]
            
            # Determine reference hip
            reference_hip_side = 'right' if facing_direction == 'right' else 'left'
            
            print(f"   ✅ First frames direction: {facing_direction}")
            print(f"   📊 Direction votes: {dict(direction_count)}")
            print(f"   📏 Reference hip: {reference_hip_side}")
            
            return facing_direction, reference_hip_side
        else:
            print(f"   ⚠️ Could not determine direction from first frames, using overall frames")
            return self._determine_facing_direction_from_all_frames()
    
    def _normalize_keypoint_names(self, pose: dict, facing_direction: str) -> dict:
        """Normalize keypoint names based on facing direction (left-facing becomes right-facing)"""
        if facing_direction == 'right':
            return pose  # Already facing right, no change needed
        
        # Convert left-facing to right-facing by swapping left/right keypoints
        normalized_pose = {}
        
        # Mapping for left-to-right conversion
        left_to_right_mapping = {
            'left_shoulder': 'right_shoulder',
            'right_shoulder': 'left_shoulder',
            'left_elbow': 'right_elbow', 
            'right_elbow': 'left_elbow',
            'left_wrist': 'right_wrist',
            'right_wrist': 'left_wrist',
            'left_hip': 'right_hip',
            'right_hip': 'left_hip',
            'left_knee': 'right_knee',
            'right_knee': 'left_knee',
            'left_ankle': 'right_ankle',
            'right_ankle': 'left_ankle'
        }
        
        for original_key, keypoint_data in pose.items():
            if original_key in left_to_right_mapping:
                new_key = left_to_right_mapping[original_key]
                normalized_pose[new_key] = keypoint_data
            else:
                # Keep other keypoints as-is (nose, eyes, ears, etc.)
                normalized_pose[original_key] = keypoint_data
        
        return normalized_pose
    
    def _get_torso_from_phase_detection(self) -> float:
        """Get stable torso length from phase detection result (deprecated - use shot-based torso)"""
        if hasattr(self, 'phase_detector') and self.phase_detector is not None:
            if hasattr(self.phase_detector, 'transition_reference_torso') and self.phase_detector.transition_reference_torso is not None:
                torso_length = self.phase_detector.transition_reference_torso
                print(f"   ✅ Using phase detection torso: {torso_length:.4f}")
                return torso_length
            else:
                print(f"   ⚠️ Phase detection torso not available, calculating from all frames")
                return self._calculate_torso_from_all_frames()
        else:
            print(f"   ⚠️ Phase detector not available, calculating from all frames")
            return self._calculate_torso_from_all_frames()
    
    def _get_torso_for_frame(self, frame_idx: int) -> float:
        """
        Get appropriate torso length for a specific frame
        Uses shot-based fixed torso if frame belongs to a shot, otherwise fallback
        """
        # Check if frame belongs to any shot
        if hasattr(self, 'shots') and self.shots:
            for shot in self.shots:
                if shot['start_frame'] <= frame_idx <= shot['end_frame']:
                    return shot['fixed_torso']
        
        # Fallback: use pre-calculated fallback torso
        if hasattr(self, 'fallback_torso_length'):
            return self.fallback_torso_length
        else:
            # Last resort: use phase detection torso
            return self._get_torso_from_phase_detection()
    
    def _get_shot_for_frame(self, frame_idx: int) -> dict:
        """
        Get shot information for a specific frame
        Returns shot dict if frame belongs to a shot, None otherwise
        """
        if hasattr(self, 'shots') and self.shots:
            for shot in self.shots:
                if shot['start_frame'] <= frame_idx <= shot['end_frame']:
                    return shot
        return None
    
    def _get_fallback_torso_from_shots(self) -> float:
        """
        Get fallback torso length from average of all shot torso measurements
        If no shots available, use phase detection torso
        """
        if hasattr(self, 'shots') and self.shots:
            # Calculate average of all shot torso measurements
            shot_torsos = [shot['fixed_torso'] for shot in self.shots]
            avg_shot_torso = np.mean(shot_torsos)
            
            print(f"   ✅ Calculated fallback torso from {len(self.shots)} shots:")
            for shot in self.shots:
                print(f"      Shot {shot['shot_id']}: {shot['fixed_torso']:.4f}")
            print(f"   📏 Average shot torso (fallback): {avg_shot_torso:.4f}")
            
            return avg_shot_torso
        else:
            # No shots available, use phase detection torso as last resort
            print("   ⚠️ No shots available for fallback, using phase detection torso")
            return self._get_torso_from_phase_detection()
    
    def _determine_facing_direction_for_shot(self, shot: dict) -> tuple:
        """Determine facing direction for a specific shot using frames before first meaningful transition within shot"""
        shot_start = shot['start_frame']
        shot_end = shot['end_frame']
        fps = getattr(self, 'video_fps', 30.0)
        required_frames = max(3, int(4 * (fps / 30.0)))
        
        # Find first meaningful transition within this shot (Set-up → Loading/Rising)
        first_transition_frame = None
        
        for i in range(shot_start, shot_end + 1):
            if i < len(self.phases):
                current_phase = self.phases[i]
                if i > shot_start and i < len(self.phases):
                    prev_phase = self.phases[i-1]
                    # Check for meaningful transition: Set-up → Loading/Rising
                    if (prev_phase == "Set-up" and 
                        current_phase in ["Loading", "Rising", "Loading-Rising"]):
                        first_transition_frame = i
                        break
        
        if first_transition_frame is None:
            first_transition_frame = shot_start
        
        # Use frames before first meaningful transition within shot (4 frames)
        start_frame = max(shot_start, first_transition_frame - required_frames)
        end_frame = first_transition_frame
        
        direction_votes = []
        
        # First attempt: 4 frames before transition
        for i in range(start_frame, min(end_frame, len(self.pose_data))):
            frame_data = self.pose_data[i]
            pose = frame_data.get('pose', {})
            
            # Get hip and arm positions
            left_hip = pose.get('left_hip', {})
            right_hip = pose.get('right_hip', {})
            left_wrist = pose.get('left_wrist', {})
            right_wrist = pose.get('right_wrist', {})
            left_shoulder = pose.get('left_shoulder', {})
            right_shoulder = pose.get('right_shoulder', {})
            
            # Determine center reference point
            center_x = None
            reference_type = None
            
            # Try hip center first
            if (isinstance(left_hip, dict) and isinstance(right_hip, dict) and
                'x' in left_hip and 'x' in right_hip):
                center_x = (left_hip['x'] + right_hip['x']) / 2
                reference_type = "Hip center"
            # Fallback to shoulder center
            elif (isinstance(left_shoulder, dict) and isinstance(right_shoulder, dict) and
                  'x' in left_shoulder and 'x' in right_shoulder):
                center_x = (left_shoulder['x'] + right_shoulder['x']) / 2
                reference_type = "Shoulder center"
            
            if center_x is None:
                continue
            
            # Check arm positions relative to center
            arm_direction = None
            if isinstance(left_wrist, dict) and 'x' in left_wrist:
                if left_wrist['x'] > center_x:
                    arm_direction = 'right'
                else:
                    arm_direction = 'left'
            elif isinstance(right_wrist, dict) and 'x' in right_wrist:
                if right_wrist['x'] < center_x:
                    arm_direction = 'left'
                else:
                    arm_direction = 'right'
            
            if arm_direction:
                direction_votes.append(arm_direction)
        
        # If not enough votes, extend to 8 frames before transition
        if len(direction_votes) < 3:
            print(f"      ⚠️ Only {len(direction_votes)} valid votes in 4-frame window, extending to 8 frames...")
            
            # Calculate 8 frames before transition
            extended_required_frames = max(6, int(8 * (fps / 30.0)))
            extended_start_frame = max(shot_start, first_transition_frame - extended_required_frames)
            extended_end_frame = first_transition_frame
            
            # Reset for extended search
            direction_votes = []
            
            for i in range(extended_start_frame, min(extended_end_frame, len(self.pose_data))):
                frame_data = self.pose_data[i]
                pose = frame_data.get('pose', {})
                
                # Get hip and arm positions
                left_hip = pose.get('left_hip', {})
                right_hip = pose.get('right_hip', {})
                left_wrist = pose.get('left_wrist', {})
                right_wrist = pose.get('right_wrist', {})
                left_shoulder = pose.get('left_shoulder', {})
                right_shoulder = pose.get('right_shoulder', {})
                
                # Determine center reference point
                center_x = None
                reference_type = None
                
                # Try hip center first
                if (isinstance(left_hip, dict) and isinstance(right_hip, dict) and
                    'x' in left_hip and 'x' in right_hip):
                    center_x = (left_hip['x'] + right_hip['x']) / 2
                    reference_type = "Hip center"
                # Fallback to shoulder center
                elif (isinstance(left_shoulder, dict) and isinstance(right_shoulder, dict) and
                      'x' in left_shoulder and 'x' in right_shoulder):
                    center_x = (left_shoulder['x'] + right_shoulder['x']) / 2
                    reference_type = "Shoulder center"
                
                if center_x is None:
                    continue
                
                # Check arm positions relative to center
                arm_direction = None
                if isinstance(left_wrist, dict) and 'x' in left_wrist:
                    if left_wrist['x'] > center_x:
                        arm_direction = 'right'
                    else:
                        arm_direction = 'left'
                elif isinstance(right_wrist, dict) and 'x' in right_wrist:
                    if right_wrist['x'] < center_x:
                        arm_direction = 'left'
                    else:
                        arm_direction = 'right'
                
                if arm_direction:
                    direction_votes.append(arm_direction)
        
        # Determine final direction
        if direction_votes:
            from collections import Counter
            direction_count = Counter(direction_votes)
            facing_direction = direction_count.most_common(1)[0][0]
            reference_hip_side = 'right' if facing_direction == 'right' else 'left'
            
            print(f"      Direction votes: {dict(direction_count)}")
            print(f"      ✅ Shot {shot['shot_id']}: facing {facing_direction} (reference: {reference_hip_side} hip) (from {len(direction_votes)} votes)")
            
            return facing_direction, reference_hip_side
        else:
            print(f"      ⚠️ Could not determine direction for shot {shot['shot_id']}, defaulting to facing right")
            return 'right', 'right'
    
    def _calculate_stable_reference_hip_for_shot(self, shot: dict, reference_hip_side: str) -> tuple:
        """Calculate stable reference hip position for a specific shot using frames before first meaningful transition within shot"""
        shot_start = shot['start_frame']
        shot_end = shot['end_frame']
        fps = getattr(self, 'video_fps', 30.0)
        required_frames = max(3, int(4 * (fps / 30.0)))
        
        # Find first meaningful transition within this shot (Set-up → Loading/Rising)
        first_transition_frame = None
        
        for i in range(shot_start + 1, shot_end + 1):  # shot_start + 1부터 검사 (첫 프레임 제외)
            if i < len(self.phases):
                current_phase = self.phases[i]
                prev_phase = self.phases[i-1]
                # Check for meaningful transition: Set-up → Loading/Rising
                if (prev_phase == "Set-up" and 
                    current_phase in ["Loading", "Rising", "Loading-Rising"]):
                    first_transition_frame = i
                    break
        
        if first_transition_frame is None:
            first_transition_frame = shot_start
        
        # Use frames before first meaningful transition within shot (4 frames)
        start_frame = max(shot_start, first_transition_frame - required_frames)
        end_frame = first_transition_frame
        
        hip_x_values = []
        hip_y_values = []
        frames_used = []
        
        # First attempt: 4 frames before transition
        for frame_idx in range(start_frame, end_frame):
            if frame_idx < len(self.pose_data):
                frame_data = self.pose_data[frame_idx]
                pose = frame_data.get('pose', {})
                
                # Get the reference hip
                hip_key = f'{reference_hip_side}_hip'
                reference_hip = pose.get(hip_key, {})
                
                if (isinstance(reference_hip, dict) and 
                    'x' in reference_hip and 'y' in reference_hip):
                    
                    hip_x_values.append(reference_hip['x'])
                    hip_y_values.append(reference_hip['y'])
                    frames_used.append(frame_idx)
        
        # If not enough frames, extend to 8 frames before transition
        if len(hip_x_values) < 3:
            print(f"      ⚠️ Only {len(hip_x_values)} valid frames in 4-frame window, extending to 8 frames...")
            
            # Calculate 8 frames before transition
            extended_required_frames = max(6, int(8 * (fps / 30.0)))
            extended_start_frame = max(shot_start, first_transition_frame - extended_required_frames)
            extended_end_frame = first_transition_frame
            
            # Reset for extended search
            hip_x_values = []
            hip_y_values = []
            frames_used = []
            
            for frame_idx in range(extended_start_frame, end_frame):
                if frame_idx < len(self.pose_data):
                    frame_data = self.pose_data[frame_idx]
                    pose = frame_data.get('pose', {})
                    
                    # Get the reference hip
                    hip_key = f'{reference_hip_side}_hip'
                    reference_hip = pose.get(hip_key, {})
                    
                    if (isinstance(reference_hip, dict) and 
                        'x' in reference_hip and 'y' in reference_hip):
                        
                        hip_x_values.append(reference_hip['x'])
                        hip_y_values.append(reference_hip['y'])
                        frames_used.append(frame_idx)
        
        if len(hip_x_values) >= 3:  # Minimum 3 frames
            stable_hip_x = np.mean(hip_x_values)
            stable_hip_y = np.mean(hip_y_values)
            return stable_hip_x, stable_hip_y
        else:
            return self._calculate_stable_reference_hip(reference_hip_side)
    
    def _calculate_stable_reference_hip_from_phase_detection(self, reference_hip_side: str) -> tuple:
        """Calculate stable reference hip position from frames before first phase transition"""
        if not hasattr(self, 'phase_detector') or not self.phase_detector:
            print("   ⚠️ Phase detector not available, using first 4 frames")
            return self._calculate_stable_reference_hip(reference_hip_side)
        
        # Get the frame index where first meaningful transition occurred
        first_transition_frame = getattr(self.phase_detector, 'first_transition_frame', None)

        
        if first_transition_frame is None:
            print("   ⚠️ No phase transition detected, using first 4 frames")
            return self._calculate_stable_reference_hip(reference_hip_side)
        
        fps = getattr(self, 'video_fps', 30.0)
        required_frames = max(3, int(4 * (fps / 30.0)))
        
        # Check if we have enough frames before the first transition
        if first_transition_frame < required_frames:
            print(f"   ⚠️ First transition too early (frame {first_transition_frame} < {required_frames} required), using fallback method")
            return self._calculate_stable_reference_hip(reference_hip_side)
        
        # Use frames immediately before the first transition (4 frames)
        start_frame = first_transition_frame - required_frames
        end_frame = first_transition_frame
        reference_frames = list(range(start_frame, end_frame))
        
        hip_x_values = []
        hip_y_values = []
        frames_used = []
        
        # First attempt: 4 frames before transition
        for frame_idx in reference_frames:
            if frame_idx < len(self.pose_data):
                frame_data = self.pose_data[frame_idx]
                pose = frame_data.get('pose', {})
                
                # Get the reference hip
                hip_key = f'{reference_hip_side}_hip'
                reference_hip = pose.get(hip_key, {})
                
                if (isinstance(reference_hip, dict) and 
                    'x' in reference_hip and 'y' in reference_hip):
                    
                    hip_x_values.append(reference_hip['x'])
                    hip_y_values.append(reference_hip['y'])
                    frames_used.append(frame_idx)
        
        # If not enough frames, extend to 8 frames before transition
        if len(hip_x_values) < 3:
            print(f"   ⚠️ Only {len(hip_x_values)} valid frames in 4-frame window, extending to 8 frames...")
            
            # Calculate 8 frames before transition
            extended_required_frames = max(6, int(8 * (fps / 30.0)))
            extended_start_frame = first_transition_frame - extended_required_frames
            extended_reference_frames = list(range(extended_start_frame, end_frame))
            
            # Reset for extended search
            hip_x_values = []
            hip_y_values = []
            frames_used = []
            
            for frame_idx in extended_reference_frames:
                if frame_idx < len(self.pose_data):
                    frame_data = self.pose_data[frame_idx]
                    pose = frame_data.get('pose', {})
                    
                    # Get the reference hip
                    hip_key = f'{reference_hip_side}_hip'
                    reference_hip = pose.get(hip_key, {})
                    
                    if (isinstance(reference_hip, dict) and 
                        'x' in reference_hip and 'y' in reference_hip):
                        
                        hip_x_values.append(reference_hip['x'])
                        hip_y_values.append(reference_hip['y'])
                        frames_used.append(frame_idx)
        
        if len(hip_x_values) >= 3:  # Minimum 3 frames
            stable_hip_x = np.mean(hip_x_values)
            stable_hip_y = np.mean(hip_y_values)
            print(f"   ✅ Phase detection hip: ({stable_hip_x:.4f}, {stable_hip_y:.4f}) (from {len(frames_used)} frames)")
            return stable_hip_x, stable_hip_y
        else:
            print(f"   ⚠️ Not enough valid hip measurements ({len(hip_x_values)}/3), using first 4 frames")
            return self._calculate_stable_reference_hip(reference_hip_side)
    
    def _calculate_stable_reference_hip(self, reference_hip_side: str) -> tuple:
        """Calculate stable reference hip position from first 4 frames (2nd fallback for hip)"""
        fps = getattr(self, 'video_fps', 30.0)
        required_frames = max(3, int(4 * (fps / 30.0)))
        
        print(f"   📊 Calculating {reference_hip_side} hip from first {required_frames} frames...")
        
        hip_x_values = []
        hip_y_values = []
        frames_used = []
        
        for i in range(min(required_frames, len(self.pose_data))):
            frame_data = self.pose_data[i]
            pose = frame_data.get('pose', {})
            
            # Get the reference hip
            hip_key = f'{reference_hip_side}_hip'
            reference_hip = pose.get(hip_key, {})
            
            if (isinstance(reference_hip, dict) and 
                'x' in reference_hip and 'y' in reference_hip):
                
                hip_x_values.append(reference_hip['x'])
                hip_y_values.append(reference_hip['y'])
                frames_used.append(i)
            else:
                continue
        
        if len(hip_x_values) >= 3:
            stable_hip_x = np.mean(hip_x_values)
            stable_hip_y = np.mean(hip_y_values)
            print(f"   ✅ First frames hip: ({stable_hip_x:.4f}, {stable_hip_y:.4f})")
            return stable_hip_x, stable_hip_y
        else:
            print(f"   ❌ Could not calculate hip from first frames, normalization failed")
            return None, None

    def _save_normalized_data(self, video_path: Optional[str]):
        """Save normalized data as separate JSON file"""
        if video_path is None:
            print("❌ video_path not provided, cannot save normalized data")
            return
            
        base_name = os.path.splitext(os.path.basename(video_path))[0]
        
        # Prepare shots metadata for normalized data
        shots_metadata = []
        if hasattr(self, 'shots') and self.shots:
            for shot in self.shots:
                shot_meta = {
                    "shot_id": shot['shot_id'],
                    "start_frame": shot['start_frame'],
                    "end_frame": shot['end_frame'],
                    "total_frames": shot['total_frames'],
                    "fixed_torso": shot['fixed_torso']
                }
                shots_metadata.append(shot_meta)
        
        # Save normalized pose data
        pose_normalized_file = os.path.join(self.extracted_data_dir, f"{base_name}_pose_normalized.json")
        pose_data_to_save = {
            "metadata": {
                "total_frames": len(self.normalized_data),
                "normalization_time": datetime.now().isoformat(),
                "coordinate_system": "shot_based_torso_with_direction_normalization",
                "fallback_torso_length": self.normalized_data[0]['scaling_factor'] if self.normalized_data else 0.1,
                "facing_direction": self.normalized_data[0]['facing_direction'] if self.normalized_data else 'right',
                "reference_hip_side": self.normalized_data[0]['reference_hip_side'] if self.normalized_data else 'right',
                "normalization_method": "shot_based_individual_torso",
                "shots_detected": len(shots_metadata),
                "shots": shots_metadata
            },
            "normalized_pose_data": self.normalized_data
        }
        
        # Convert numpy types to Python basic types
        pose_data_to_save = self.convert_numpy_types(pose_data_to_save)
        
        try:
            with open(pose_normalized_file, 'w', encoding='utf-8') as f:
                json.dump(pose_data_to_save, f, indent=2, ensure_ascii=False)
            print(f"✅ Normalized pose data saved: {os.path.basename(pose_normalized_file)}")
        except Exception as e:
            print(f"❌ Failed to save normalized pose data: {e}")
        
        # Save normalized ball data
        ball_normalized_file = os.path.join(self.extracted_data_dir, f"{base_name}_ball_normalized.json")
        ball_data_to_save = {
            "metadata": {
                "total_frames": len(self.normalized_data),
                "normalization_time": datetime.now().isoformat(),
                "coordinate_system": "shot_based_torso_with_direction_normalization",
                "fallback_torso_length": self.normalized_data[0]['scaling_factor'] if self.normalized_data else 0.1,
                "facing_direction": self.normalized_data[0]['facing_direction'] if self.normalized_data else 'right',
                "reference_hip_side": self.normalized_data[0]['reference_hip_side'] if self.normalized_data else 'right',
                "normalization_method": "shot_based_individual_torso",
                "shots_detected": len(shots_metadata),
                "shots": shots_metadata
            },
            "normalized_ball_data": [frame['normalized_ball'] for frame in self.normalized_data]
        }
        
        # Convert numpy types to Python basic types
        ball_data_to_save = self.convert_numpy_types(ball_data_to_save)
        
        try:
            with open(ball_normalized_file, 'w', encoding='utf-8') as f:
                json.dump(ball_data_to_save, f, indent=2, ensure_ascii=False)
            print(f"✅ Normalized ball data saved: {os.path.basename(ball_normalized_file)}")
        except Exception as e:
            print(f"❌ Failed to save normalized ball data: {e}")
    
    def segment_shooting_phases(self, detector_type: str = "ball"):
        """
        Segment shooting movement into 6 steps using specified detector
        
        Args:
            detector_type: Type of detector to use ("ball", "torso", "hybrid", "resolution")
        """
        print(f"\n🎯 STEP 3: Segment shooting phases (using {detector_type} detector)")
        print("=" * 50)
        
        if not self.pose_data or not self.ball_data:
            print("❌ Original pose or ball data not found.")
            return
        
        # Select primary hand before phase detection using original data
        self.selected_hand, self.selected_hand_confidence = self.select_primary_hand_from_original_data()
        
        # Set detector based on type
        if detector_type == "ball":
            self.current_detector = self.ball_detector
        elif detector_type == "torso":
            self.current_detector = self.torso_detector
        elif detector_type == "hybrid_fps":
            self.current_detector = self.hybrid_fps_detector
        elif detector_type == "resolution":
            self.current_detector = self.resolution_detector
        else:
            print(f"❌ Unknown detector type: {detector_type}. Using ball detector.")
            self.current_detector = self.ball_detector
        
        # Store reference to phase detector for normalization to use
        self.phase_detector = self.current_detector
        
        self.phases = []
        current_phase = "General" # Start with a general phase
        phase_start_frame = 0
        
        # Track phase history for cancellation
        phase_history = []  # List of (phase, start_frame, end_frame)
        current_phase_start = 0
        
        # Setup for noise filtering
        min_phase_duration = 3  # Must last at least 3 frames
        noise_threshold = 4  # Changes of 4 frames or less are considered noise
        
        for i, frame_data in enumerate(self.pose_data):
            pose = frame_data.get('pose', {})
            
            # Get selected hand keypoints
            selected_shoulder, selected_elbow, selected_wrist = self.get_selected_hand_keypoints(pose)
            
            # Extract necessary keypoints from original data (using selected hand)
            wrist_x = selected_wrist.get('x', 0)
            wrist_y = selected_wrist.get('y', 0)
            elbow_x = selected_elbow.get('x', 0)
            elbow_y = selected_elbow.get('y', 0)
            shoulder_x = selected_shoulder.get('x', 0)
            shoulder_y = selected_shoulder.get('y', 0)
            
            # Get hip data (still need both for torso calculations)
            left_hip = pose.get('left_hip', {'y': 0})
            right_hip = pose.get('right_hip', {'y': 0})
            left_hip_y = left_hip.get('y', None)
            right_hip_y = right_hip.get('y', None)
            
            if left_hip_y is not None and right_hip_y is not None:
                hip_y = max(left_hip_y, right_hip_y)
            elif left_hip_y is not None:
                hip_y = left_hip_y
            elif right_hip_y is not None:
                hip_y = right_hip_y
            else:
                hip_y = 0
            
            # Get ball position for calculations from original data
            ball_info = None
            if i < len(self.ball_data):
                ball_frame_data = self.ball_data[i]
                if isinstance(ball_frame_data, dict) and ball_frame_data.get('ball_detections'):
                    ball_detections = ball_frame_data['ball_detections']
                    if ball_detections and isinstance(ball_detections[0], dict):
                        ball_info = ball_detections[0]
            
            ball_x = ball_info.get('center_x', 0) if ball_info else 0
            ball_y = ball_info.get('center_y', 0) if ball_info else 0
            
            # Calculate movement deltas using selected hand
            if i > 0 and i-1 < len(self.pose_data):
                prev_frame_data = self.pose_data[i-1]
                prev_pose = prev_frame_data.get('pose', {})
                
                # Get previous selected hand position
                prev_selected_shoulder, prev_selected_elbow, prev_selected_wrist = self.get_selected_hand_keypoints(prev_pose)
                prev_wrist_x = prev_selected_wrist.get('x', 0)
                prev_wrist_y = prev_selected_wrist.get('y', 0)
                prev_elbow_x = prev_selected_elbow.get('x', 0)
                prev_elbow_y = prev_selected_elbow.get('y', 0)
                
                # Get previous hip position
                prev_left_hip = prev_pose.get('left_hip', {'y': None})
                prev_right_hip = prev_pose.get('right_hip', {'y': None})
                prev_left_hip_y = prev_left_hip.get('y', None)
                prev_right_hip_y = prev_right_hip.get('y', None)
                
                if prev_left_hip_y is not None and prev_right_hip_y is not None:
                    prev_hip_y = max(prev_left_hip_y, prev_right_hip_y)
                elif prev_left_hip_y is not None:
                    prev_hip_y = prev_left_hip_y
                elif prev_right_hip_y is not None:
                    prev_hip_y = prev_right_hip_y
                else:
                    prev_hip_y = hip_y
                
                d_wrist_y = wrist_y - prev_wrist_y
                d_elbow_y = elbow_y - prev_elbow_y
                d_hip_y = hip_y - prev_hip_y
            else:
                d_wrist_y = d_elbow_y = d_hip_y = 0
            
            # Check if current phase transitions to next phase using current detector
            # Get FPS from video if available
            fps = 30.0  # Default FPS
            if hasattr(self, 'video_fps'):
                fps = self.video_fps
                
            # Provide current torso to detector for threshold calculation
            current_torso = self._get_current_torso_for_thresholds()
            if hasattr(self.current_detector, 'set_current_torso'):
                self.current_detector.set_current_torso(current_torso)
                
            next_phase = self.current_detector.check_phase_transition(
                current_phase, i, self.pose_data, self.ball_data, 
                fps=fps, selected_hand=self.selected_hand
            )
            

            
            # Update rolling torso tracking
            self._update_rolling_torso(i, pose)
            
            # Minimum phase duration disabled - transition immediately when conditions are met
            if next_phase != current_phase:
                            # Record current phase in history before changing
                            if current_phase != "General":
                                phase_history.append((current_phase, current_phase_start, i))
                            
                            current_phase = next_phase
                            phase_start_frame = i
                            current_phase_start = i
                # print(f"Frame {i}: {current_phase} phase started")  # 로그 제거
            
            self.phases.append(current_phase)
        
        # Print phase-by-frame statistics
        phase_counts = {}
        for phase in self.phases:
            phase_counts[phase] = phase_counts.get(phase, 0) + 1
        
        print("\nPhase-by-frame count:")
        for phase, count in phase_counts.items():
            print(f"  {phase}: {count} frames")
        
        # Process cancellations (Phase Filling enabled)
        self._process_cancellations()
    
        # Find first meaningful transition after cancellation processing
        self._find_first_meaningful_transition()
        
        # Process shots from final phases (after cancellation)
        self._process_shots_from_final_phases()
        
        # Assign shot information to frames
        self._assign_shot_to_frames()
    
    def _find_first_meaningful_transition(self):
        """Find first meaningful transition from Set-up to Loading/Rising/Loading-Rising after cancellation processing"""
        if not self.phases:
            return
        
        print("\n🔍 Finding first meaningful transition from final phases...")
        
        first_transition_frame = None
        for i in range(1, len(self.phases)):
            prev_phase = self.phases[i-1]
            curr_phase = self.phases[i]
            
            # Look for Set-up → meaningful phase transitions
            if (prev_phase == "Set-up" and 
                curr_phase in ["Loading", "Rising", "Loading-Rising"]):
                first_transition_frame = i
                print(f"   ✅ First meaningful transition found: Set-up → {curr_phase} at frame {i}")
                break
        
        if first_transition_frame is not None:
            # Update phase detector with the correct first transition frame and finalize torso measurement
            if hasattr(self, 'phase_detector') and self.phase_detector:
                self.phase_detector.finalize_transition_reference_torso(first_transition_frame)
                print(f"   📝 Updated phase detector first_transition_frame to {first_transition_frame}")
        else:
            print("   ⚠️ No meaningful transition found in final phases")
    

    
    def _update_rolling_torso(self, frame_idx: int, pose: Dict):
        """
        Update rolling torso measurement with current frame data
        Only updates if torso_tracking_active is True
        """
        if not self.torso_tracking_active:
            return
        
        # Calculate current frame torso
        torso_length = self._calculate_frame_torso(pose)
        
        if torso_length > 0:
            # Add new measurement
            self.rolling_torso_values.append(torso_length)
            self.rolling_torso_frames.append(frame_idx)
            
            # Keep only last 4 measurements
            if len(self.rolling_torso_values) > 4:
                self.rolling_torso_values.pop(0)
                self.rolling_torso_frames.pop(0)
            
            # Debug output (disabled for cleaner logs)
            # if len(self.rolling_torso_values) >= 4:
            #     avg_torso = np.mean(self.rolling_torso_values)
            #     print(f"   🔄 Frame {frame_idx}: Rolling torso avg = {avg_torso:.4f} (window: {len(self.rolling_torso_values)}/4)")
    
    def _calculate_frame_torso(self, pose: Dict) -> float:
        """
        Calculate torso length for a single frame
        Returns average of left and right torso lengths if both available
        """
        required_keypoints = ['left_shoulder', 'right_shoulder', 'left_hip', 'right_hip']
        for keypoint in required_keypoints:
            if keypoint not in pose:
                return 0.0
            kp_data = pose[keypoint]
            if not isinstance(kp_data, dict) or 'x' not in kp_data or 'y' not in kp_data:
                return 0.0
        
        # Calculate left torso (left shoulder to left hip)
        left_shoulder = pose['left_shoulder']
        left_hip = pose['left_hip']
        left_torso_length = 0.0
        
        if (left_shoulder.get('confidence', 0) > 0.3 and left_hip.get('confidence', 0) > 0.3):
            left_dx = left_shoulder['x'] - left_hip['x']
            left_dy = left_shoulder['y'] - left_hip['y']
            left_torso_length = np.sqrt(left_dx**2 + left_dy**2)
        
        # Calculate right torso (right shoulder to right hip)
        right_shoulder = pose['right_shoulder']
        right_hip = pose['right_hip']
        right_torso_length = 0.0
        
        if (right_shoulder.get('confidence', 0) > 0.3 and right_hip.get('confidence', 0) > 0.3):
            right_dx = right_shoulder['x'] - right_hip['x']
            right_dy = right_shoulder['y'] - right_hip['y']
            right_torso_length = np.sqrt(right_dx**2 + right_dy**2)
        
        # Return average of valid measurements
        valid_measurements = []
        if left_torso_length > 0:
            valid_measurements.append(left_torso_length)
        if right_torso_length > 0:
            valid_measurements.append(right_torso_length)
        
        if valid_measurements:
            return np.mean(valid_measurements)
        else:
            return 0.0
    
    def _get_current_torso_for_thresholds(self) -> float:
        """
        Get current torso length for phase detection thresholds
        Uses fixed torso if shot is active, otherwise rolling average
        """
        if self.is_shot_active and self.current_shot_fixed_torso is not None:
            return self.current_shot_fixed_torso
        elif len(self.rolling_torso_values) >= 4:
            return np.mean(self.rolling_torso_values)
        else:
            return 0.0
    
    def _check_shot_transitions(self, frame_idx: int, current_phase: str, prev_phase: str):
        """
        Check for shot start/end transitions and manage torso fixing
        """
        # DEBUG: Print transition information (disabled for cleaner output)
        # print(f"   🔍 Frame {frame_idx}: {prev_phase} → {current_phase} (shot_active: {self.is_shot_active})")
        
        # Shot start: General → Set-up OR first frame is Set-up (새로운 shot 시작)
        if ((prev_phase == "General" and current_phase == "Set-up" and not self.is_shot_active) or
            (frame_idx == 0 and current_phase == "Set-up" and not self.is_shot_active)):
            print(f"   🏀 SHOT START detected: {prev_phase} → Set-up at frame {frame_idx}")
            self._start_new_shot(frame_idx)
        # Shot cancel: Set-up → General (shot 감지 취소)
        elif (prev_phase == "Set-up" and current_phase == "General" and self.is_shot_active):
            print(f"   ❌ SHOT CANCEL detected: Set-up → General at frame {frame_idx}")
            self._cancel_current_shot(frame_idx)
        # Shot end: Follow-through → General (shot 완료)
        elif (prev_phase == "Follow-through" and current_phase == "General" and self.is_shot_active):
            print(f"   🎯 SHOT END detected: Follow-through → General at frame {frame_idx}")
            self._complete_current_shot(frame_idx)
        # Meaningful transition within shot: Set-up → Loading/Rising (fix torso)
        elif (self.is_shot_active and prev_phase == "Set-up" and current_phase in ["Loading", "Rising", "Loading-Rising"] and self.torso_tracking_active):
            print(f"   🔒 MEANINGFUL TRANSITION detected: Set-up → {current_phase} at frame {frame_idx}")
            self._fix_shot_torso_at_meaningful_transition(frame_idx)
    
    def _start_new_shot(self, frame_idx: int):
        """
        Start a new shot: initialize shot tracking (torso will be fixed later when meaningful transition is found)
        """
        self.current_shot_id += 1
        self.current_shot_start = frame_idx
        self.is_shot_active = True
        self.torso_tracking_active = True  # Keep tracking until meaningful transition
        
        # Reset phase detector torso measurement for new shot
        if hasattr(self, 'phase_detector') and self.phase_detector:
            self.phase_detector.reset_for_new_shot()
        
        print(f"\n🏀 Shot {self.current_shot_id} started at frame {frame_idx}")
        print(f"   🔍 Waiting for meaningful transition to fix torso...")
    
    def _cancel_current_shot(self, frame_idx: int):
        """
        Cancel current shot: reset shot tracking and wait for next General → Set-up
        """
        if self.is_shot_active:
            print(f"\n❌ Shot {self.current_shot_id} cancelled at frame {frame_idx}")
            print(f"   📊 Cancelled shot: frames {self.current_shot_start}-{frame_idx}")
            
            # Reset shot tracking
            self.is_shot_active = False
            self.current_shot_start = None
            self.current_shot_fixed_torso = None
            self.torso_tracking_active = True  # Resume rolling torso tracking
            self.rolling_torso_values = []  # Clear rolling window
            self.rolling_torso_frames = []
            
            print(f"   🔄 Waiting for next General → Set-up to start new shot...")
    
    def _fix_shot_torso_at_meaningful_transition(self, frame_idx: int):
        """
        Fix torso for current shot when meaningful transition is found
        """
        if not self.is_shot_active:
            return
        
        # Use available torso data from rolling window
        if len(self.rolling_torso_values) > 0:
            self.current_shot_fixed_torso = np.mean(self.rolling_torso_values)
            self.torso_tracking_active = False  # Stop updating rolling torso
            print(f"   🔒 Fixed torso for shot {self.current_shot_id}: {self.current_shot_fixed_torso:.4f}")
            print(f"   ⏸️ Rolling torso tracking paused")
        else:
            # Use fallback torso if no rolling data available
            self.current_shot_fixed_torso = self._get_torso_from_phase_detection()
            self.torso_tracking_active = False
            print(f"   🔒 Fixed torso for shot {self.current_shot_id} (fallback): {self.current_shot_fixed_torso:.4f}")
            print(f"   ⏸️ Rolling torso tracking paused")
    
    def _complete_current_shot(self, frame_idx: int):
        """
        Complete current shot and resume torso tracking
        Register shots that reach Follow-through (complete phase sequence)
        """
        if self.is_shot_active and self.current_shot_start is not None:
            # Check if this shot reached Follow-through (complete sequence)
            shot_phases = self.phases[self.current_shot_start:frame_idx+1]
            reached_follow_through = "Follow-through" in shot_phases
            
            # DEBUG: Print detailed shot information (disabled for cleaner output)
            # print(f"\n🔍 DEBUG: Shot {self.current_shot_id} completion check:")
            # print(f"   📊 Shot range: frames {self.current_shot_start}-{frame_idx}")
            # print(f"   📊 Phases in shot: {shot_phases}")
            # print(f"   📊 Follow-through found: {reached_follow_through}")
            # print(f"   📊 Total phases in shot: {len(shot_phases)}")
            # print(f"   📊 Current phase: {self.phases[frame_idx] if frame_idx < len(self.phases) else 'OUT_OF_RANGE'}")
            # print(f"   📊 Phases array length: {len(self.phases)}")
            
            if reached_follow_through:
                # Record completed shot (regardless of meaningful transition)
                shot_info = {
                    "shot_id": self.current_shot_id,
                    "start_frame": self.current_shot_start,
                    "end_frame": frame_idx,
                    "total_frames": frame_idx - self.current_shot_start + 1,
                    "fixed_torso": self.current_shot_fixed_torso
                }
                self.shots.append(shot_info)
                
                print(f"\n🎯 Shot {self.current_shot_id} completed at frame {frame_idx}")
                print(f"   📊 Shot {self.current_shot_id}: frames {self.current_shot_start}-{frame_idx} ({shot_info['total_frames']} frames)")
                if self.current_shot_fixed_torso is not None:
                    print(f"   📏 Used fixed torso: {self.current_shot_fixed_torso:.4f}")
                else:
                    print(f"   📏 No meaningful transition found (using fallback)")
            else:
                print(f"\n⚠️ Incomplete shot {self.current_shot_id} discarded (did not reach Follow-through)")
                print(f"   📊 Incomplete shot: frames {self.current_shot_start}-{frame_idx}")
                # print(f"   📊 Missing phases: {[p for p in ['Set-up', 'Loading', 'Rising', 'Release', 'Follow-through'] if p not in shot_phases]}")
            
            # Reset for next shot
            self.is_shot_active = False
            self.current_shot_start = None
            self.current_shot_fixed_torso = None
            self.torso_tracking_active = True  # Resume rolling torso tracking
            self.rolling_torso_values = []  # Clear rolling window
            self.rolling_torso_frames = []
            
            # print(f"   ▶️ Rolling torso tracking resumed")
    
    def _process_shots_from_final_phases(self):
        """
        Process shots from final phases (after cancellation processing)
        Reset all shot tracking and reprocess with clean phase data
        """
        # print(f"\n🏀 Processing shots from final phases...")
        
        # Reset shot tracking
        self.shots = []
        self.current_shot_id = 0
        self.current_shot_start = None
        self.current_shot_fixed_torso = None
        self.is_shot_active = False
        self.torso_tracking_active = True
        self.rolling_torso_values = []
        self.rolling_torso_frames = []
        
        # Process each frame with final phases
        for i, phase in enumerate(self.phases):
            prev_phase = self.phases[i-1] if i > 0 else "General"  # Handle frame 0
            current_phase = phase
            
            # Get pose for torso tracking
            if i < len(self.pose_data):
                pose = self.pose_data[i].get('pose', {})
                self._update_rolling_torso(i, pose)
            
            # Check shot transitions
            self._check_shot_transitions(i, current_phase, prev_phase)
        
        # Handle case where video ends during an active shot
        if self.is_shot_active:
            print(f"\n⚠️ Video ended during active shot {self.current_shot_id}")
            print(f"   Completing shot at final frame {len(self.phases)-1}")
            self._complete_current_shot(len(self.phases)-1)
        
        # print(f"   🎯 Total shots processed: {len(self.shots)}")
    
    def _assign_shot_to_frames(self):
        """
        Assign shot information to each frame based on completed shots
        """
        # print(f"\n🎯 Assigning shot information to frames...")
        
        # Initialize frame_shots list - same length as phases
        self.frame_shots = [None] * len(self.phases)
        
        # Assign shot_id to frames within each shot range
        for shot in self.shots:
            shot_id = shot['shot_id']
            start_frame = shot['start_frame']
            end_frame = shot['end_frame']
            
            for frame_idx in range(start_frame, end_frame + 1):
                if frame_idx < len(self.frame_shots):
                    self.frame_shots[frame_idx] = shot_id
        
        # Count assignments
        assigned_frames = sum(1 for shot in self.frame_shots if shot is not None)
        total_frames = len(self.frame_shots)
        
        # print(f"   ✅ Shot assignment completed: {assigned_frames}/{total_frames} frames assigned to shots")
        
        # Print shot statistics
        for shot in self.shots:
            torso_value = shot['fixed_torso']
            # if torso_value is not None:
            #     print(f"   📊 Shot {shot['shot_id']}: {shot['total_frames']} frames (torso: {torso_value:.4f})")
            # else:
            #     print(f"   📊 Shot {shot['shot_id']}: {shot['total_frames']} frames (torso: None)")
    
    def _is_trend_based_transition(self, frame_idx: int, current_phase: str, next_phase: str, noise_threshold: int) -> bool:
        """Trend-based transition determination (always returns True)"""
        return True
    
    def _finalize_phases_by_trend(self, noise_threshold: int):
        """Final trend-based organization"""
        if not self.phases:
            return
        
        print("\n🔄 Finalizing phases by trend...")
        
        # Minimum frame duration disabled - no phase post-processing
        print("  Phase duration enforcement disabled.")
    
    def _process_cancellations(self):
        """Process cancellations by replacing abnormal transitions with Set-up"""
        if not self.phases:
            return
        
        print("\n🔄 Processing cancellations...")
        
        # Define normal phase transitions (same phase transitions are also normal)
        cancel_transitions = {
            "Loading": ["Set-up", "General"],
            "Loading-Rising": ["Set-up", "General"],  # Added Loading-Rising
            "Rising": ["Set-up", "General"],
        }
        
        # Find abnormal transitions
        abnormal_points = []
        for i in range(1, len(self.phases)):
            current_phase = self.phases[i-1]
            next_phase = self.phases[i]
            
            # Check if this transition is normal
            is_normal = True
            if current_phase in cancel_transitions:
                if next_phase in cancel_transitions[current_phase]:
                    is_normal = False
            
            # If transition is abnormal, mark it
            if not is_normal:
                abnormal_points.append(i)
                # print(f"    Abnormal transition at frame {i}: {current_phase} → {next_phase}")  # 로그 제거
        
        if not abnormal_points:
            print("  No abnormal transitions found.")
            return
        
        print(f"  Found {len(abnormal_points)} abnormal transition points.")
        
        # Process each abnormal transition point
        for abnormal_point in abnormal_points:
            # Find the start of the sequence to replace (look backwards for consecutive phases)
            start_point = abnormal_point - 1
            while start_point >= 0 and self.phases[start_point] not in ["General", "Set-up"]:
                start_point -= 1
            
            # Replace the entire sequence with Set-up
            for i in range(start_point + 1, abnormal_point):
                if self.phases[i] in ["Loading", "Loading-Rising", "Rising", "Release", "Follow-through"]:  # Added Loading-Rising
                    self.phases[i] = "Set-up"
                    # print(f"    Frame {i}: {self.phases[i]} → Set-up (abnormal transition)")  # 로그 제거
        
        print("  Cancellation processing completed.")
    
    def save_results(self, video_path: str, overwrite_mode: bool = False):
        """Save results as structured format"""
        print(f"\n💾 STEP 4: Save results")
        print("=" * 50)
        if not self.normalized_data or not self.phases:
            print("❌ No data to save.")
            return
        
        base_name = os.path.splitext(os.path.basename(video_path))[0]
        output_file = os.path.join(self.results_dir, f"{base_name}_normalized_output.json")
        
        # If existing file exists and overwrite mode is not selected, check
        if os.path.exists(output_file) and not overwrite_mode:
            print(f"⚠️ Existing file exists: {output_file}")
            choice = input("Overwrite? (y/n): ").strip().lower()
            if choice != 'y':
                print("Skipping result saving.")
                return
        
        # Prepare shots metadata
        shots_metadata = []
        if hasattr(self, 'shots') and self.shots:
            for shot in self.shots:
                shot_meta = {
                    "shot_id": shot['shot_id'],
                    "start_frame": shot['start_frame'],
                    "end_frame": shot['end_frame'],
                    "total_frames": shot['total_frames'],
                    "fixed_torso": shot['fixed_torso']
                }
                shots_metadata.append(shot_meta)
        
        # Configure result data
        results = {
            "metadata": {
                "video_path": video_path,
                "analysis_date": datetime.now().isoformat(),
                "total_frames": len(self.normalized_data),
                "phases_detected": list(set(self.phases)),
                "shots_detected": len(shots_metadata),
                "shots": shots_metadata,
                "normalization_method": "shot_based_individual_torso",
                "phase_detection_method": "sequential_transition",
                "hand": self.selected_hand,
                "fps" : self.video_fps,
            },
            "frames": []
        }
        
        # Only include frames that belong to shots
        shot_frames = []
        for i, frame_data in enumerate(self.normalized_data):
            # Get shot information for this frame
            shot_id = None
            if hasattr(self, 'frame_shots') and i < len(self.frame_shots):
                shot_id = self.frame_shots[i]
            
            # Only include frames that belong to a shot
            if shot_id is not None:
                frame_result = {
                    "frame_index": i,
                    "phase": self.phases[i] if i < len(self.phases) else "Unknown",
<<<<<<< HEAD
                        "shot": shot_id,
                    "normalized_pose": frame_data["normalized_pose"],
                    "normalized_ball": frame_data["normalized_ball"],
                    "scaling_factor": frame_data["scaling_factor"],
                        "ball_detected": frame_data["ball_detected"],
                        "shot_normalization_applied": frame_data.get("shot_normalization_applied", False)
                    }
=======
                    "shot": shot_id,
                    "normalized_pose": frame_data["normalized_pose"],
                    "normalized_ball": frame_data["normalized_ball"],
                    "scaling_factor": frame_data["scaling_factor"],
                    "ball_detected": frame_data["ball_detected"],
                    "shot_normalization_applied": frame_data.get("shot_normalization_applied", False)
                }
>>>>>>> 47fa20f7
                shot_frames.append(frame_result)
        
        results["frames"] = shot_frames
        
        # Update metadata to reflect shot-only data
        results["metadata"]["total_frames"] = len(shot_frames)
        results["metadata"]["shot_frames_only"] = True
        
        # Save as JSON file
        try:
            with open(output_file, 'w', encoding='utf-8') as f:
                json.dump(results, f, indent=2, ensure_ascii=False)
            print(f"✅ Results saved: {output_file}")
        except Exception as e:
            print(f"❌ Save failed: {e}")
    
    def generate_visualization(self, video_path: str, overwrite_mode: bool = False) -> bool:
        """Generate dual visualization video (left: original, right: normalized)"""
        base_name = os.path.splitext(os.path.basename(video_path))[0]
        
        # Check for existing dual video file
        dual_output = os.path.join(self.visualized_video_dir, f"{base_name}_dual_analyzed.mp4")
        
        if os.path.exists(dual_output) and not overwrite_mode:
            print(f"\n⚠️ Existing dual visualization video found:")
            print(f"  - {os.path.basename(dual_output)}")
            choice = input("Overwrite? (y/n): ").strip().lower()
            if choice != 'y':
                print("Keeping existing dual visualization video.")
                return True
        
        try:
            # Load data
            original_pose_data = self.pose_data
            original_ball_data = self.ball_data
            original_rim_data = self.rim_data
            
            # Generate dual visualization (if normalized data exists)
            if hasattr(self, 'normalized_data') and self.normalized_data:
                print("\n🎬 Generating dual visualization...")
                self.create_dual_analysis_video(
                video_path=video_path,
                    output_path=dual_output,
                original_pose_data=original_pose_data,
                    normalized_pose_data=self.normalized_data,
                original_ball_data=original_ball_data,
                    normalized_ball_data=[frame.get('normalized_ball', {}) for frame in self.normalized_data],
                original_rim_data=original_rim_data,
                shooting_phases=self.phases
            )
                print(f"✅ Dual visualization: {os.path.basename(dual_output)}")
            else:
                print("\n⚠️ No normalized data available for dual visualization")
                return False
            
            return True
        except Exception as e:
            print(f"❌ Failed to generate dual visualization video: {e}")
            return False
    
    def create_dual_analysis_video(self, video_path: str, output_path: str, 
                                  original_pose_data: List[Dict], normalized_pose_data: List[Dict],
                                  original_ball_data: List[Dict], normalized_ball_data: List[Dict],
                                  original_rim_data: List[Dict], shooting_phases: List[str]) -> bool:
        """Generate dual visualization video (left: original absolute coordinates, right: normalized data)"""
        try:
            # Video capture
            cap = cv2.VideoCapture(video_path)
            if not cap.isOpened():
                print(f"❌ Unable to open video file: {video_path}")
                return False
                
            fps = int(cap.get(cv2.CAP_PROP_FPS))
            width = int(cap.get(cv2.CAP_PROP_FRAME_WIDTH))
            height = int(cap.get(cv2.CAP_PROP_FRAME_HEIGHT))
            
            print(f"📹 Video information: {width}x{height}, {fps}fps")
            
            # New size for screen splitting (horizontal 2 times)
            new_width = width * 2
            new_height = height
            
            print(f"🎬 Output size: {new_width}x{new_height}")
            
            # Initialize video writer with mp4v codec (fallback from H264)
            fourcc = cv2.VideoWriter_fourcc(*'mp4v')
            out = cv2.VideoWriter(output_path, fourcc, fps, (new_width, new_height))
            
            if not out.isOpened():
                print("❌ Failed to initialize H264 video writer")
                return False
            
            print("✅ H264 video writer initialized successfully")
            
            frame_count = 0
            total_frames = 0
            
            while True:
                ret, frame = cap.read()
                if not ret:
                    break
                
                total_frames += 1
                
                # Copy original frame
                original_frame = frame.copy()
                normalized_frame = frame.copy()
                
                # Left: Original absolute coordinates data
                if frame_count < len(original_pose_data):
                    original_frame = self._draw_pose_skeleton_original(original_frame, frame_count, original_pose_data)
                    original_frame = self._draw_ball_original(original_frame, frame_count, original_ball_data)
                    original_frame = self._draw_rim_original(original_frame, frame_count, original_rim_data)
    
                if shooting_phases and frame_count < len(shooting_phases):
                    original_frame = self._draw_phase_label(original_frame, frame_count, "Original", shooting_phases)
                
                # Add selected hand label to original frame
                original_frame = self._draw_selected_hand_label(original_frame, self.selected_hand, self.selected_hand_confidence, frame_count)
                
                # Right: Normalized data
                if frame_count < len(normalized_pose_data):
                    normalized_frame = self._draw_pose_skeleton_normalized(normalized_frame, frame_count, normalized_pose_data)
                    normalized_frame = self._draw_ball_normalized(normalized_frame, frame_count, normalized_ball_data)
                
                if shooting_phases and frame_count < len(shooting_phases):
                    normalized_frame = self._draw_phase_label(normalized_frame, frame_count, "Normalized", shooting_phases)
                
                # Add selected hand label to normalized frame
                normalized_frame = self._draw_selected_hand_label(normalized_frame, self.selected_hand, self.selected_hand_confidence, frame_count)
                

                
                # Stack two frames side by side
                combined_frame = np.hstack([original_frame, normalized_frame])
                
                out.write(combined_frame)
                frame_count += 1
                
                # Print progress (every 10 frames) - disabled for cleaner output
                # if frame_count % 10 == 0:
                #     print(f"🎬 Processing frames: {frame_count}/{total_frames}")
            
            cap.release()
            out.release()
            
            print(f"✅ Dual visualization video generated: {output_path}")
            print(f"📊 Total processed frames: {frame_count}")
            print("Left: Original absolute coordinates, Right: Normalized data")
            return True
            
        except Exception as e:
            print(f"❌ Failed to generate dual visualization: {e}")
            return False

    def create_original_analysis_video(self, video_path: str, output_path: str, 
                                      original_pose_data: List[Dict], original_ball_data: List[Dict],
                                      original_rim_data: List[Dict], shooting_phases: List[str]) -> bool:
        """Generate original data visualization video"""
        try:
            # Video capture
            cap = cv2.VideoCapture(video_path)
            if not cap.isOpened():
                print(f"❌ Unable to open video file: {video_path}")
                return False
                
            fps = int(cap.get(cv2.CAP_PROP_FPS))
            width = int(cap.get(cv2.CAP_PROP_FRAME_WIDTH))
            height = int(cap.get(cv2.CAP_PROP_FRAME_HEIGHT))
            
            print(f"📹 Video information: {width}x{height}, {fps}fps")
            print(f"🎬 Output size: {width}x{height}")
            
            # Initialize video writer with mp4v codec
            fourcc = cv2.VideoWriter_fourcc(*'mp4v')
            out = cv2.VideoWriter(output_path, fourcc, fps, (width, height))
            
            if not out.isOpened():
                print("❌ Failed to initialize video writer")
                return False
            
            print("✅ Video writer initialized successfully")
            
            frame_count = 0
            total_frames = 0
            
            while True:
                ret, frame = cap.read()
                if not ret:
                    break
                
                total_frames += 1
                
                # Draw original data on frame
                if frame_count < len(original_pose_data):
                    frame = self._draw_pose_skeleton_original(frame, frame_count, original_pose_data)
                    frame = self._draw_ball_original(frame, frame_count, original_ball_data)
                    frame = self._draw_rim_original(frame, frame_count, original_rim_data)
    
                if shooting_phases and frame_count < len(shooting_phases):
                    frame = self._draw_phase_label(frame, frame_count, "Original", shooting_phases)
                
                # Add selected hand label
                frame = self._draw_selected_hand_label(frame, self.selected_hand, self.selected_hand_confidence)
                
                # Add shot information label
                frame = self._draw_shot_info_label(frame, frame_count)
                
                out.write(frame)
                frame_count += 1
                
                # Print progress (every 10 frames) - disabled for cleaner output
                # if frame_count % 10 == 0:
                #     print(f"🎬 Processing frames: {frame_count}/{total_frames}")
            
            cap.release()
            out.release()
            
            print(f"✅ Original data visualization video generated: {output_path}")
            print(f"📊 Total processed frames: {frame_count}")
            print("Original data with aspect ratio corrected coordinates")
            return True
            
        except Exception as e:
            print(f"❌ Failed to generate original visualization: {e}")
            return False

    def _draw_pose_skeleton_original(self, frame: np.ndarray, frame_idx: int, pose_data: List[Dict]) -> np.ndarray:
        """Draw original absolute coordinates pose skeleton"""
        if frame_idx >= len(pose_data):
            return frame
        
        # Check data structure and extract pose data
        frame_data = pose_data[frame_idx]
        if isinstance(frame_data, dict):
            pose = frame_data.get('pose', {})
        else:
            pose = frame_data
        
        h, w = frame.shape[:2]
        aspect_ratio = w / h
        
        # Define keypoint connections
        connections = [
            ('left_shoulder', 'right_shoulder'),
            ('left_shoulder', 'left_elbow'),
            ('right_shoulder', 'right_elbow'),
            ('left_elbow', 'left_wrist'),
            ('right_elbow', 'right_wrist'),
            ('left_shoulder', 'left_hip'),
            ('right_shoulder', 'right_hip'),
            ('left_hip', 'right_hip'),
            ('left_hip', 'left_knee'),
            ('right_hip', 'right_knee'),
            ('left_knee', 'left_ankle'),
            ('right_knee', 'right_ankle')
        ]
        
        # Draw keypoints (convert aspect ratio corrected relative coordinates to pixel coordinates)
        for key, kp in pose.items():
            if isinstance(kp, dict) and 'x' in kp and 'y' in kp:
                # x: (rel_x / aspect_ratio) * w
                x = int(kp['x'] / aspect_ratio * w)
                y = int(kp['y'] * h)
                x = max(0, min(w-1, x))
                y = max(0, min(h-1, y))
                confidence = kp.get('confidence', 0)
                if confidence > 0.7:
                    color = (0, 255, 0)
                elif confidence > 0.4:
                    color = (0, 255, 255)
                else:
                    color = (0, 0, 255)
                cv2.circle(frame, (x, y), 4, color, -1)
        
        # Draw connections (convert aspect ratio corrected relative coordinates to pixel coordinates)
        for start_key, end_key in connections:
            if start_key in pose and end_key in pose:
                start_kp = pose[start_key]
                end_kp = pose[end_key]
                start_x = int(start_kp['x'] / aspect_ratio * w)
                start_y = int(start_kp['y'] * h)
                end_x = int(end_kp['x'] / aspect_ratio * w)
                end_y = int(end_kp['y'] * h)
                start_x = max(0, min(w-1, start_x))
                start_y = max(0, min(h-1, start_y))
                end_x = max(0, min(w-1, end_x))
                end_y = max(0, min(h-1, end_y))
                if (start_kp.get('confidence', 0) > 0.3 and end_kp.get('confidence', 0) > 0.3):
                    cv2.line(frame, (start_x, start_y), (end_x, end_y), (255, 0, 0), 2)
        
        # Draw arm angles
        self._draw_arm_angles_original(frame, pose, w, h)
        
        return frame

    def _draw_arm_angles_original(self, frame: np.ndarray, pose: Dict, w: int, h: int):
        font_scale = 1.0
        thickness = 2
        aspect_ratio = w / h
        if all(key in pose for key in ['left_shoulder', 'left_elbow', 'left_wrist']):
            left_shoulder = pose['left_shoulder']
            left_elbow = pose['left_elbow']
            left_wrist = pose['left_wrist']
            if (left_shoulder.get('confidence', 0) > 0.3 and left_elbow.get('confidence', 0) > 0.3 and left_wrist.get('confidence', 0) > 0.3):
                left_angle = self._calculate_angle(
                    left_shoulder['x'], left_shoulder['y'],
                    left_elbow['x'], left_elbow['y'],
                    left_wrist['x'], left_wrist['y']
                )
                elbow_x = int(left_elbow['x'] / aspect_ratio * w)
                elbow_y = int(left_elbow['y'] * h)
                wrist_x = int(left_wrist['x'] / aspect_ratio * w)
                wrist_y = int(left_wrist['y'] * h)
                elbow_x = max(0, min(w-1, elbow_x))
                elbow_y = max(0, min(h-1, elbow_y))
                wrist_x = max(0, min(w-1, wrist_x))
                wrist_y = max(0, min(h-1, wrist_y))
                if 110 <= left_angle <= 180:
                    color = (0, 255, 0)
                elif 90 <= left_angle < 110:
                    color = (0, 255, 255)
                else:
                    color = (0, 0, 255)
                text = f"L:{left_angle:.0f}"
                vec_x = wrist_x - elbow_x
                vec_y = wrist_y - elbow_y
                norm = (vec_x**2 + vec_y**2)**0.5
                if norm > 0:
                    offset_x = int(vec_x / norm * 40)
                    offset_y = int(vec_y / norm * 40)
                else:
                    offset_x = -40
                    offset_y = 20
                text_pos = (elbow_x + offset_x, elbow_y + offset_y)
                cv2.putText(frame, text, text_pos, cv2.FONT_HERSHEY_SIMPLEX, font_scale, color, thickness)
        if all(key in pose for key in ['right_shoulder', 'right_elbow', 'right_wrist']):
            right_shoulder = pose['right_shoulder']
            right_elbow = pose['right_elbow']
            right_wrist = pose['right_wrist']
            if (right_shoulder.get('confidence', 0) > 0.3 and right_elbow.get('confidence', 0) > 0.3 and right_wrist.get('confidence', 0) > 0.3):
                right_angle = self._calculate_angle(
                    right_shoulder['x'], right_shoulder['y'],
                    right_elbow['x'], right_elbow['y'],
                    right_wrist['x'], right_wrist['y']
                )
                elbow_x = int(right_elbow['x'] / aspect_ratio * w)
                elbow_y = int(right_elbow['y'] * h)
                wrist_x = int(right_wrist['x'] / aspect_ratio * w)
                wrist_y = int(right_wrist['y'] * h)
                elbow_x = max(0, min(w-1, elbow_x))
                elbow_y = max(0, min(h-1, elbow_y))
                wrist_x = max(0, min(w-1, wrist_x))
                wrist_y = max(0, min(h-1, wrist_y))
                if 110 <= right_angle <= 180:
                    color = (0, 255, 0)
                elif 90 <= right_angle < 110:
                    color = (0, 255, 255)
                else:
                    color = (0, 0, 255)
                text = f"R:{right_angle:.0f}"
                vec_x = wrist_x - elbow_x
                vec_y = wrist_y - elbow_y
                norm = (vec_x**2 + vec_y**2)**0.5
                if norm > 0:
                    offset_x = int(vec_x / norm * 60)
                    offset_y = int(vec_y / norm * 60)
                else:
                    offset_x = -60
                    offset_y = 30
                text_pos = (elbow_x + offset_x, elbow_y + offset_y)
                cv2.putText(frame, text, text_pos, cv2.FONT_HERSHEY_SIMPLEX, font_scale, color, thickness)

    def _draw_ball_original(self, frame: np.ndarray, frame_idx: int, ball_data: List[Dict]) -> np.ndarray:
        if frame_idx >= len(ball_data):
            return frame
        frame_data = ball_data[frame_idx]
        if isinstance(frame_data, dict):
            ball_detections = frame_data.get('ball_detections', [])
        else:
            ball_detections = []
        h, w = frame.shape[:2]
        aspect_ratio = w / h
        for ball in ball_detections:
            if isinstance(ball, dict):
                center_x = int(ball.get('center_x', 0) / aspect_ratio * w)
                center_y = int(ball.get('center_y', 0) * h)
                width = int(ball.get('width', 0.01))
                height = int(ball.get('height', 0.01))
                confidence = ball.get('confidence', 0)
                if confidence > 0.7:
                    color = (0, 255, 0)
                elif confidence > 0.4:
                    color = (0, 255, 255)
                else:
                    color = (0, 0, 255)
                cv2.circle(frame, (center_x, center_y), 8, color, -1)
                cv2.circle(frame, (center_x, center_y), 10, (255, 255, 255), 2)
                cv2.putText(frame, f"{confidence:.2f}", (center_x + 15, center_y), cv2.FONT_HERSHEY_SIMPLEX, 0.5, color, 1)
        return frame
    
    def _draw_rim_original(self, frame: np.ndarray, frame_idx: int, rim_data: List[Dict]) -> np.ndarray:
        if(frame_idx >= len(rim_data)):
            return frame
        frame_data = rim_data[frame_idx]
        if isinstance(frame_data, dict):
            rim_detections = frame_data.get('rim_detections', [])
        else:
            rim_detections = []
        h, w = frame.shape[:2]
        aspect_ratio = w / h
        for rim in rim_detections:
            if isinstance(rim, dict):
                center_x = int(rim.get('center_x', 0) / aspect_ratio * w)
                center_y = int(rim.get('center_y', 0) * h)
                width = int(rim.get('width', 0.01))
                height = int(rim.get('height', 0.01))
                confidence = rim.get('confidence', 0)
                if confidence > 0.7:
                    color = (0, 255, 0)
                elif confidence > 0.4:
                    color = (0, 255, 255)
                else:
                    color = (0, 0, 255)
                cv2.rectangle(frame, (center_x - width // 2, center_y - height // 2), (center_x + width // 2, center_y + height // 2), color, 2)
                cv2.putText(frame, f"{confidence:.2f}", (center_x + 15, center_y), cv2.FONT_HERSHEY_SIMPLEX, 0.5, color, 1)
        return frame

    def _draw_pose_skeleton_normalized(self, frame: np.ndarray, frame_idx: int, pose_data: List[Dict]) -> np.ndarray:
        """Draw normalized pose skeleton (centered on screen)"""
        if frame_idx >= len(pose_data):
            return frame
        
        pose = pose_data[frame_idx]['normalized_pose']
        h, w = frame.shape[:2]
        
        # Set center point as reference
        center_x = w // 2
        center_y = h // 2
        
        # Define keypoint connections
        connections = [
            ('left_shoulder', 'right_shoulder'),
            ('left_shoulder', 'left_elbow'),
            ('right_shoulder', 'right_elbow'),
            ('left_elbow', 'left_wrist'),
            ('right_elbow', 'right_wrist'),
            ('left_shoulder', 'left_hip'),
            ('right_shoulder', 'right_hip'),
            ('left_hip', 'right_hip'),
            ('left_hip', 'left_knee'),
            ('right_hip', 'right_knee'),
            ('left_knee', 'left_ankle'),
            ('right_knee', 'right_ankle')
        ]
        
        # Draw keypoints (use normalized coordinates to display on screen)
        for key, kp in pose.items():
            if isinstance(kp, dict) and 'x' in kp and 'y' in kp:
                # Convert normalized coordinates to screen coordinates
                # Scale factor is adjusted to fit screen
                scale_factor = min(w, h) / 12
                x = int(center_x + kp['x'] * scale_factor)
                y = int(center_y + kp['y'] * scale_factor)
                
                # Coordinate range restriction
                x = max(0, min(w-1, x))
                y = max(0, min(h-1, y))
                
                # Change color based on confidence
                confidence = kp.get('confidence', 0)
                if confidence > 0.7:
                    color = (0, 255, 0)  # Green (high confidence)
                elif confidence > 0.4:
                    color = (0, 255, 255)  # Yellow (medium confidence)
                else:
                    color = (0, 0, 255)  # Red (low confidence)
                cv2.circle(frame, (x, y), 4, color, -1)
        
        # Draw connections (use normalized coordinates to display on screen)
        for start_key, end_key in connections:
            if start_key in pose and end_key in pose:
                start_kp = pose[start_key]
                end_kp = pose[end_key]
                
                # Scale factor is adjusted to fit screen
                scale_factor = min(w, h) / 12
                start_x = int(center_x + start_kp['x'] * scale_factor)
                start_y = int(center_y + start_kp['y'] * scale_factor)
                end_x = int(center_x + end_kp['x'] * scale_factor)
                end_y = int(center_y + end_kp['y'] * scale_factor)
                
                # Coordinate range restriction
                start_x = max(0, min(w-1, start_x))
                start_y = max(0, min(h-1, start_y))
                end_x = max(0, min(w-1, end_x))
                end_y = max(0, min(h-1, end_y))
                
                # Draw only high-confidence connections
                if (start_kp.get('confidence', 0) > 0.3 and 
                    end_kp.get('confidence', 0) > 0.3):
                    cv2.line(frame, (start_x, start_y), (end_x, end_y), (255, 0, 0), 2)
        
        # Draw arm angles
        self._draw_arm_angles_normalized(frame, pose, w, h, center_x, center_y)
        
        return frame

    def _draw_arm_angles_normalized(self, frame: np.ndarray, pose: Dict, w: int, h: int, center_x: int, center_y: int):
        scale_factor = min(w, h) / 12
        font_scale = 1.0  # Adjust font size
        thickness = 2      # Reduce thickness
        # Calculate left arm angle
        if all(key in pose for key in ['left_shoulder', 'left_elbow', 'left_wrist']):
            left_shoulder = pose['left_shoulder']
            left_elbow = pose['left_elbow']
            left_wrist = pose['left_wrist']
            if (left_shoulder.get('confidence', 0) > 0.3 and 
                left_elbow.get('confidence', 0) > 0.3 and 
                left_wrist.get('confidence', 0) > 0.3):
                left_angle = self._calculate_angle(
                    left_shoulder['x'], left_shoulder['y'],
                    left_elbow['x'], left_elbow['y'],
                    left_wrist['x'], left_wrist['y']
                )
                # Convert normalized coordinates to screen coordinates
                elbow_x = int(center_x + left_elbow['x'] * scale_factor)
                elbow_y = int(center_y + left_elbow['y'] * scale_factor)
                wrist_x = int(center_x + left_wrist['x'] * scale_factor)
                wrist_y = int(center_y + left_wrist['y'] * scale_factor)
                elbow_x = max(0, min(w-1, elbow_x))
                elbow_y = max(0, min(h-1, elbow_y))
                wrist_x = max(0, min(w-1, wrist_x))
                wrist_y = max(0, min(h-1, wrist_y))
                if 110 <= left_angle <= 180:
                    color = (0, 255, 0)
                elif 90 <= left_angle < 110:
                    color = (0, 255, 255)
                else:
                    color = (0, 0, 255)
                text = f"L:{left_angle:.0f}"
                # Move 40 pixels in elbow→wrist vector direction (reduced distance)
                vec_x = wrist_x - elbow_x
                vec_y = wrist_y - elbow_y
                norm = (vec_x**2 + vec_y**2)**0.5
                if norm > 0:
                    offset_x = int(vec_x / norm * 40)
                    offset_y = int(vec_y / norm * 40)
                else:
                    offset_x = 30
                    offset_y = 30
                text_pos = (elbow_x + offset_x, elbow_y + offset_y)
                cv2.putText(frame, text, text_pos, cv2.FONT_HERSHEY_SIMPLEX, font_scale, color, thickness)
        # Calculate right arm angle
        if all(key in pose for key in ['right_shoulder', 'right_elbow', 'right_wrist']):
            right_shoulder = pose['right_shoulder']
            right_elbow = pose['right_elbow']
            right_wrist = pose['right_wrist']
            if (right_shoulder.get('confidence', 0) > 0.3 and 
                right_elbow.get('confidence', 0) > 0.3 and 
                right_wrist.get('confidence', 0) > 0.3):
                right_angle = self._calculate_angle(
                    right_shoulder['x'], right_shoulder['y'],
                    right_elbow['x'], right_elbow['y'],
                    right_wrist['x'], right_wrist['y']
                )
                elbow_x = int(center_x + right_elbow['x'] * scale_factor)
                elbow_y = int(center_y + right_elbow['y'] * scale_factor)
                wrist_x = int(center_x + right_wrist['x'] * scale_factor)
                wrist_y = int(center_y + right_wrist['y'] * scale_factor)
                elbow_x = max(0, min(w-1, elbow_x))
                elbow_y = max(0, min(h-1, elbow_y))
                wrist_x = max(0, min(w-1, wrist_x))
                wrist_y = max(0, min(h-1, wrist_y))
                if 110 <= right_angle <= 180:
                    color = (0, 255, 0)
                elif 90 <= right_angle < 110:
                    color = (0, 255, 255)
                else:
                    color = (0, 0, 255)
                text = f"R:{right_angle:.0f}"
                # Move 60 pixels in elbow→wrist vector direction (right side further)
                vec_x = wrist_x - elbow_x
                vec_y = wrist_y - elbow_y
                norm = (vec_x**2 + vec_y**2)**0.5
                if norm > 0:
                    offset_x = int(vec_x / norm * 60)
                    offset_y = int(vec_y / norm * 60)
                else:
                    offset_x = -60
                    offset_y = 30
                text_pos = (elbow_x + offset_x, elbow_y + offset_y)
                cv2.putText(frame, text, text_pos, cv2.FONT_HERSHEY_SIMPLEX, font_scale, color, thickness)

    def _draw_ball_normalized(self, frame: np.ndarray, frame_idx: int, ball_data: List[Dict]) -> np.ndarray:
        """Draw normalized ball (centered on screen)"""
        if frame_idx >= len(ball_data):
            return frame
        
        # Get normalized ball data from normalized_data
        if hasattr(self, 'normalized_data') and frame_idx < len(self.normalized_data):
            normalized_frame = self.normalized_data[frame_idx]
            ball_info = normalized_frame.get('normalized_ball', {})
            ball_detected = normalized_frame.get('ball_detected', False)
        else:
            ball_info = ball_data[frame_idx] if frame_idx < len(ball_data) else {}
            ball_detected = True
        
        if not ball_detected or not ball_info:
            return frame
        
        h, w = frame.shape[:2]
        
        # Set center point as reference
        center_x = w // 2
        center_y = h // 2
        
        # Convert normalized coordinates to screen coordinates
        # Scale factor is adjusted to fit screen
        scale_factor = min(w, h) / 12
        ball_x = int(center_x + ball_info.get('center_x', 0) * scale_factor)
        ball_y = int(center_y + ball_info.get('center_y', 0) * scale_factor)
        
        # Ball size (convert normalized size to appropriate pixel size)
        norm_width = ball_info.get('width', 0.1)
        norm_height = ball_info.get('height', 0.1)
        radius = int(max(norm_width, norm_height) * scale_factor)
        
        # Minimum/maximum radius restriction
        radius = max(3, min(20, radius))
        
        # Coordinate range restriction
        ball_x = max(radius, min(w-radius, ball_x))
        ball_y = max(radius, min(h-radius, ball_y))
        
        # Draw basketball (orange color)
        cv2.circle(frame, (ball_x, ball_y), radius, (0, 165, 255), -1)
        cv2.circle(frame, (ball_x, ball_y), radius, (255, 255, 255), 2)
        
        # Ball center point display
        cv2.circle(frame, (ball_x, ball_y), 3, (255, 255, 255), -1)
        
        return frame
    
    def _draw_phase_label(self, frame: np.ndarray, frame_idx: int, data_type: str = "", shooting_phases: List[str] = None) -> np.ndarray:
        """
        Draw phase label in top left corner with small font.
        
        Args:
            frame: The video frame to draw on
            frame_idx: Current frame index
            data_type: Label for the data type ("Original", "Normalized", etc.)
            shooting_phases: List of detected shooting phases
            
        Returns:
            Frame with added phase label
        """
        # Handle None case for shooting_phases
        if shooting_phases is None or frame_idx >= len(shooting_phases):
            return frame
        
        phase = shooting_phases[frame_idx]
        
        # Debug: Print phase information (only when phase changes) - 로그 제거
        # if not hasattr(self, '_last_logged_phase') or self._last_logged_phase != phase:
        #     print(f"Frame {frame_idx} ({data_type}): Phase = {phase}")
        #     self._last_logged_phase = phase
        
        # Label text (just the phase, without data_type to keep it small)
        label_text = f"{phase}"
        
        # Font settings - larger size
        font_scale = 0.8
        font_thickness = 2
        font = cv2.FONT_HERSHEY_SIMPLEX
        
        # Calculate text size
        (text_width, text_height), baseline = cv2.getTextSize(label_text, font, font_scale, font_thickness)
        
        # Add padding to the background rectangle
        padding = 2
        bg_width = text_width + padding * 2
        bg_height = text_height + padding * 2
        
        # Position at top left corner
        bg_x = 5
        bg_y = 5
        
        # Phase-specific color coding
        phase_colors = {
            "General": (128, 128, 128),    # Gray
            "Set-up": (0, 153, 255),       # Orange
            "Loading": (0, 128, 255),      # Orange-Yellow
            "Loading-Rising": (0, 200, 255), # Light Orange-Yellow (distinct from Loading)
            "Rising": (0, 255, 255),       # Yellow
            "Release": (0, 255, 0),        # Green
            "Follow-through": (255, 0, 0)  # Blue (BGR color order)
        }
        
        # Get color for current phase (default to white if not in dictionary)
        phase_color = phase_colors.get(phase, (255, 255, 255))
        
        # Draw background rectangle
        cv2.rectangle(frame, 
                    (bg_x, bg_y), 
                    (bg_x + bg_width, bg_y + bg_height), 
                    (0, 0, 0), -1)
        
        # Draw colored indicator at left edge
        indicator_width = 2
        cv2.rectangle(frame, 
                    (bg_x, bg_y), 
                    (bg_x + indicator_width, bg_y + bg_height), 
                    phase_color, -1)
        
        # Draw text
        text_x = bg_x + indicator_width + padding
        text_y = bg_y + text_height + padding - 1  # -1 to adjust vertical position
        cv2.putText(frame, label_text, (text_x, text_y), 
                font, font_scale, (255, 255, 255), font_thickness)
        
        return frame
        
    def _draw_selected_hand_label(self, frame: np.ndarray, selected_hand: str = None, confidence: float = 0.0, frame_idx: int = 0) -> np.ndarray:
        """Draw selected hand label and facing direction in top-right corner with small font"""
        if selected_hand is None:
            return frame
        
        # Get frame dimensions
        h, w = frame.shape[:2]
        
        # Get facing direction from shot-specific data for current frame
        facing_direction = 'Unknown'
        if hasattr(self, 'frame_shots') and frame_idx < len(self.frame_shots):
            shot_id = self.frame_shots[frame_idx]
            if shot_id is not None and hasattr(self, 'shot_normalization_data'):
                shot_data = self.shot_normalization_data.get(shot_id, {})
                facing_direction = shot_data.get('facing_direction', 'Unknown')
        
        # Fallback to global facing direction if shot-specific data not available
        if facing_direction == 'Unknown':
            facing_direction = getattr(self, 'facing_direction', 'Unknown')
        
        # Create hand label text
        hand_text = f"{selected_hand.upper()} ({confidence:.0f}%)"
        # Create direction label text  
        direction_text = f"Facing: {facing_direction.upper()}"
        
        # Get shot information for current frame
        shot_text = ""
        torso_text = ""
        if hasattr(self, 'frame_shots') and frame_idx < len(self.frame_shots):
            shot_id = self.frame_shots[frame_idx]
            if shot_id is not None:
                shot_text = f"Shot {shot_id}"
                # Get torso information for this shot
                if hasattr(self, 'shots'):
                    for shot in self.shots:
                        if shot['shot_id'] == shot_id:
                            torso_value = shot.get('fixed_torso', 0.0)
                            torso_text = f"Torso: {torso_value:.4f}"
                            break
                # If no shot found, check if it's a fallback
                if not torso_text and hasattr(self, 'fallback_torso_length'):
                    torso_text = f"Fallback: {self.fallback_torso_length:.4f}"
        
        # Font settings - larger size
        font_scale = 0.8
        font_thickness = 2
        font = cv2.FONT_HERSHEY_SIMPLEX
        
        # Calculate text size for all lines
        (hand_width, hand_height), baseline = cv2.getTextSize(hand_text, font, font_scale, font_thickness)
        (dir_width, dir_height), _ = cv2.getTextSize(direction_text, font, font_scale, font_thickness)
        if shot_text:
            (shot_width, shot_height), _ = cv2.getTextSize(shot_text, font, font_scale, font_thickness)
        else:
            shot_width, shot_height = 0, 0
        if torso_text:
            (torso_width, torso_height), _ = cv2.getTextSize(torso_text, font, font_scale, font_thickness)
        else:
            torso_width, torso_height = 0, 0
        
        # Add padding to the background rectangle
        padding = 2
        bg_width = max(hand_width, dir_width, shot_width, torso_width) + padding * 2
        bg_height = hand_height + dir_height + shot_height + torso_height + padding * 5  # 5 padding for 4 lines
        
        # Position in top-right corner
        bg_x = w - bg_width - 5
        bg_y = 5
        
        # Hand color based on left/right
        hand_color = (0, 128, 255) if selected_hand.lower() == "left" else (255, 128, 0)
        
        # Draw background rectangle
        cv2.rectangle(frame, 
                    (bg_x, bg_y), 
                    (bg_x + bg_width, bg_y + bg_height), 
                    (0, 0, 0), -1)
        
        # Draw colored indicator at right edge
        indicator_width = 2
        cv2.rectangle(frame, 
                    (bg_x + bg_width - indicator_width, bg_y), 
                    (bg_x + bg_width, bg_y + bg_height), 
                    hand_color, -1)
        
        # Draw hand text (first line)
        hand_text_x = bg_x + padding
        hand_text_y = bg_y + hand_height + padding - 1
        cv2.putText(frame, hand_text, (hand_text_x, hand_text_y), 
                font, font_scale, (255, 255, 255), font_thickness)
        
        # Draw direction text (second line)
        dir_text_x = bg_x + padding
        dir_text_y = hand_text_y + dir_height + padding
        cv2.putText(frame, direction_text, (dir_text_x, dir_text_y), 
                font, font_scale, (255, 255, 255), font_thickness)
        
        # Draw shot text (third line) if available
        if shot_text:
            shot_text_x = bg_x + padding
            shot_text_y = dir_text_y + shot_height + padding
            cv2.putText(frame, shot_text, (shot_text_x, shot_text_y), 
                font, font_scale, (255, 255, 255), font_thickness)
        
        # Draw torso text (fourth line) if available
        if torso_text:
            torso_text_x = bg_x + padding
            torso_text_y = shot_text_y + torso_height + padding
            cv2.putText(frame, torso_text, (torso_text_x, torso_text_y), 
                font, font_scale, (255, 255, 255), font_thickness)
        
        return frame
    
    def run_analysis(self):
        """Run entire analysis pipeline"""
        print("🏀 Basketball shooting motion analysis pipeline")
        print("=" * 60)
        
        # STEP 0: Select video
        video_path = self.prompt_video_selection()
        if not video_path:
            return
        
        self.selected_video = video_path
        
        # STEP 0.5: Overwrite existing file option
        print(f"\n📁 Overwrite file option")
        print("=" * 50)
        print("If existing extraction data or analysis result files exist:")
        print("1. Overwrite (delete existing files and create new)")
        print("2. Skip (skip if existing files exist)")
        print("3. Cancel")
        
        overwrite_choice = input("Select (1/2/3): ").strip()
        if overwrite_choice == "3":
            print("Analysis canceled.")
            return
        elif overwrite_choice not in ["1", "2"]:
            print("Invalid selection. Proceeding with default (skip) option.")
            overwrite_choice = "2"
        
        overwrite_mode = overwrite_choice == "1"
        
        # STEP 1: Load data
        if not self.load_associated_data(video_path, overwrite_mode):
            return
        
        # STEP 2: Normalize
        self.normalize_pose_data()
        
        # STEP 3: Segment phases
        self.segment_shooting_phases()
        
        # STEP 4: Save results
        self.save_results(video_path, overwrite_mode)
        
        # STEP 5: Visualize (optional)
        self.generate_visualization(video_path, overwrite_mode)
        
        print("\n✅ Analysis completed!")
        print("=" * 60)

    def _calculate_angle(self, ax, ay, bx, by, cx, cy):
        """Return angle between three points (ax,ay)-(bx,by)-(cx,cy) in degrees"""
        import numpy as np
        
        # Vector AB
        ab_x = ax - bx
        ab_y = ay - by
        
        # Vector CB
        cb_x = cx - bx
        cb_y = cy - by
        
        # Dot product
        dot_product = ab_x * cb_x + ab_y * cb_y
        
        # Magnitudes
        ab_magnitude = np.sqrt(ab_x**2 + ab_y**2)
        cb_magnitude = np.sqrt(cb_x**2 + cb_y**2)
        
        # Avoid division by zero
        if ab_magnitude == 0 or cb_magnitude == 0:
            return 0.0
        
        # Cosine of angle
        cos_angle = dot_product / (ab_magnitude * cb_magnitude)
        
        # Clamp to valid range
        cos_angle = np.clip(cos_angle, -1.0, 1.0)
        
        # Convert to degrees
        angle = np.arccos(cos_angle) * 180 / np.pi
        
        return angle

    def select_primary_hand(self, normalized_data: List[Dict]) -> Tuple[str, float]:
        """
        Select the primary hand based on 2-stage algorithm:
        1. Proximity to ball (primary criterion)
        2. Detection stability (secondary criterion when proximity is similar)
        
        Args:
            normalized_data: List of normalized frame data
            
        Returns:
            Tuple of (selected_hand, confidence_score)
        """
        print(f"\n🤚 Selecting primary hand for phase detection...")
        print(f"  Hand selection threshold: {self.hand_selection_threshold}")
        print(f"  Minimum stable frames: {self.hand_selection_min_frames}")
        
        left_hand_stats = {"close_frames": 0, "total_detected": 0, "wrist_detected": 0, "elbow_detected": 0}
        right_hand_stats = {"close_frames": 0, "total_detected": 0, "wrist_detected": 0, "elbow_detected": 0}
        
        # Stage 1: Collect proximity and detection statistics
        for i, frame_data in enumerate(normalized_data):
            pose = frame_data.get('normalized_pose', {})
            ball_info = frame_data.get('normalized_ball', {})
            
            if not ball_info or not pose:
                continue
            
            # Get ball position
            ball_x = ball_info.get('center_x', 0)
            ball_y = ball_info.get('center_y', 0)

            # Check left hand
            left_wrist = pose.get('left_wrist')
            left_elbow = pose.get('left_elbow')
            if left_wrist:
                left_wrist_x = left_wrist.get('x', 0)
                left_wrist_y = left_wrist.get('y', 0)
                left_distance = ((ball_x - left_wrist_x)**2 + (ball_y - left_wrist_y)**2)**0.5

                if left_distance < self.hand_selection_threshold:
                    # Stability calculated only from frames where ball was close
                    if left_wrist and isinstance(left_wrist, dict) and 'x' in left_wrist and 'y' in left_wrist:
                        left_hand_stats["wrist_detected"] += 1
                    if left_elbow and isinstance(left_elbow, dict) and 'x' in left_elbow and 'y' in left_elbow:
                        left_hand_stats["elbow_detected"] += 1
                left_hand_stats["total_detected"] += 1

            # Check right hand
            right_wrist = pose.get('right_wrist')
            right_elbow = pose.get('right_elbow')
            if right_wrist:
                right_wrist_x = right_wrist.get('x', 0)
                right_wrist_y = right_wrist.get('y', 0)
                right_distance = ((ball_x - right_wrist_x)**2 + (ball_y - right_wrist_y)**2)**0.5

                if right_distance < self.hand_selection_threshold:
                    right_hand_stats["close_frames"] += 1
                    # Stability calculated only from frames where ball was close
                    if right_wrist and isinstance(right_wrist, dict) and 'x' in right_wrist and 'y' in right_wrist:
                        right_hand_stats["wrist_detected"] += 1
                    if right_elbow and isinstance(right_elbow, dict) and 'x' in right_elbow and 'y' in right_elbow:
                        right_hand_stats["elbow_detected"] += 1
                right_hand_stats["total_detected"] += 1

        # Calculate proximity ratios
        left_proximity_ratio = 0.0
        right_proximity_ratio = 0.0

        if left_hand_stats["total_detected"] > 0:
            left_proximity_ratio = left_hand_stats["close_frames"] / left_hand_stats["total_detected"]
        if right_hand_stats["total_detected"] > 0:
            right_proximity_ratio = right_hand_stats["close_frames"] / right_hand_stats["total_detected"]

        # Calculate detection stability scores
        left_stability_score = 0.0
        right_stability_score = 0.0

        if left_hand_stats["close_frames"] > 0:
            wrist_ratio = left_hand_stats["wrist_detected"] / left_hand_stats["close_frames"]
            elbow_ratio = left_hand_stats["elbow_detected"] / left_hand_stats["close_frames"]
            left_stability_score = (wrist_ratio + elbow_ratio) / 2  # Average of wrist and elbow detection

        if right_hand_stats["close_frames"] > 0:
            wrist_ratio = right_hand_stats["wrist_detected"] / right_hand_stats["close_frames"]
            elbow_ratio = right_hand_stats["elbow_detected"] / right_hand_stats["close_frames"]
            right_stability_score = (wrist_ratio + elbow_ratio) / 2  # Average of wrist and elbow detection

        # Stage 1: Check if proximity difference is significant
        proximity_difference = abs(left_proximity_ratio - right_proximity_ratio)
        proximity_threshold = 0.2  # 10% difference threshold

        if proximity_difference > proximity_threshold:
            # Significant difference in proximity - use proximity as primary criterion
            selected_hand = "left" if left_proximity_ratio > right_proximity_ratio else "right"
            confidence = max(left_proximity_ratio, right_proximity_ratio) * 100
        else:
            # Similar proximity - use detection stability as secondary criterion
            selected_hand = "left" if left_stability_score > right_stability_score else "right"
            confidence = max(left_stability_score, right_stability_score) * 100
        
        return selected_hand, confidence

    def select_primary_hand_from_original_data(self) -> Tuple[str, float]:
        """
        Select the primary hand based on original (non-normalized) data.
        Used during phase detection before normalization.
        
        Returns:
            Tuple of (selected_hand, confidence_score)
        """
        print(f"\n🤚 Selecting primary hand from original data for phase detection...")
        
        left_hand_stats = {"close_frames": 0, "total_detected": 0, "wrist_detected": 0, "elbow_detected": 0}
        right_hand_stats = {"close_frames": 0, "total_detected": 0, "wrist_detected": 0, "elbow_detected": 0}
        
        # Use a reasonable threshold for original data (aspect ratio corrected coordinates)
        # Original data uses 0~aspect_ratio for x, 0~1 for y coordinates  
        # So we need to scale the threshold proportionally
        original_threshold = 0.3 * 2.0  # Roughly 2x the normalized threshold to account for different coordinate system
        
        # Debug counters
        total_frames = 0
        ball_detected_frames = 0
        pose_detected_frames = 0
        
        # Stage 1: Collect proximity and detection statistics from original data
        for i in range(min(len(self.pose_data), len(self.ball_data))):
            total_frames += 1
            pose = self.pose_data[i].get('pose', {})
            
            # Use the same ball data access pattern as phase detection
            ball_info = None
            ball_frame_data = self.ball_data[i]
            if isinstance(ball_frame_data, dict) and ball_frame_data.get('ball_detections'):
                ball_detections = ball_frame_data['ball_detections']
                if ball_detections and isinstance(ball_detections[0], dict):
                    ball_info = ball_detections[0]
            
            if ball_info:
                ball_detected_frames += 1
            if pose:
                pose_detected_frames += 1
            
            if not ball_info or not pose:
                continue
            
            # Get ball position from original data
            ball_x = ball_info.get('center_x', 0)
            ball_y = ball_info.get('center_y', 0)

            # Check left hand
            left_wrist = pose.get('left_wrist')
            left_elbow = pose.get('left_elbow')
            if left_wrist:
                left_wrist_x = left_wrist.get('x', 0)
                left_wrist_y = left_wrist.get('y', 0)
                left_distance = ((ball_x - left_wrist_x)**2 + (ball_y - left_wrist_y)**2)**0.5

                if left_distance < original_threshold:
                    left_hand_stats["close_frames"] += 1
                    # Stability calculated only from frames where ball was close
                    if left_wrist and isinstance(left_wrist, dict) and 'x' in left_wrist and 'y' in left_wrist:
                        left_hand_stats["wrist_detected"] += 1
                    if left_elbow and isinstance(left_elbow, dict) and 'x' in left_elbow and 'y' in left_elbow:
                        left_hand_stats["elbow_detected"] += 1
                left_hand_stats["total_detected"] += 1

            # Check right hand
            right_wrist = pose.get('right_wrist')
            right_elbow = pose.get('right_elbow')
            if right_wrist:
                right_wrist_x = right_wrist.get('x', 0)
                right_wrist_y = right_wrist.get('y', 0)
                right_distance = ((ball_x - right_wrist_x)**2 + (ball_y - right_wrist_y)**2)**0.5

                if right_distance < original_threshold:
                    right_hand_stats["close_frames"] += 1
                    # Stability calculated only from frames where ball was close
                    if right_wrist and isinstance(right_wrist, dict) and 'x' in right_wrist and 'y' in right_wrist:
                        right_hand_stats["wrist_detected"] += 1
                    if right_elbow and isinstance(right_elbow, dict) and 'x' in right_elbow and 'y' in right_elbow:
                        right_hand_stats["elbow_detected"] += 1
                right_hand_stats["total_detected"] += 1

        # Calculate proximity ratios
        left_proximity_ratio = 0.0
        right_proximity_ratio = 0.0

        if left_hand_stats["total_detected"] > 0:
            left_proximity_ratio = left_hand_stats["close_frames"] / left_hand_stats["total_detected"]
        if right_hand_stats["total_detected"] > 0:
            right_proximity_ratio = right_hand_stats["close_frames"] / right_hand_stats["total_detected"]

        # Calculate detection stability scores
        left_stability_score = 0.0
        right_stability_score = 0.0

        if left_hand_stats["close_frames"] > 0:
            wrist_ratio = left_hand_stats["wrist_detected"] / left_hand_stats["close_frames"]
            elbow_ratio = left_hand_stats["elbow_detected"] / left_hand_stats["close_frames"]
            left_stability_score = (wrist_ratio + elbow_ratio) / 2  # Average of wrist and elbow detection

        if right_hand_stats["close_frames"] > 0:
            wrist_ratio = right_hand_stats["wrist_detected"] / right_hand_stats["close_frames"]
            elbow_ratio = right_hand_stats["elbow_detected"] / right_hand_stats["close_frames"]
            right_stability_score = (wrist_ratio + elbow_ratio) / 2  # Average of wrist and elbow detection


        # Stage 1: Check if proximity difference is significant
        proximity_difference = abs(left_proximity_ratio - right_proximity_ratio)
        proximity_threshold = 0.2  # 20% difference threshold

        if proximity_difference > proximity_threshold:
            # Significant difference in proximity - use proximity as primary criterion
            selected_hand = "left" if left_proximity_ratio > right_proximity_ratio else "right"
            confidence = max(left_proximity_ratio, right_proximity_ratio) * 100
        else:
            # Similar proximity - use detection stability as secondary criterion
            selected_hand = "left" if left_stability_score > right_stability_score else "right"
            confidence = max(left_stability_score, right_stability_score) * 100
        
        return selected_hand, confidence

    def get_selected_hand_keypoints(self, pose: Dict) -> Tuple[Dict, Dict, Dict]:
        """
        Get keypoints for the selected hand.
        
        Args:
            pose: Pose data for current frame
            
        Returns:
            Tuple of (shoulder, elbow, wrist) for selected hand
        """
        if self.selected_hand == "left":
            shoulder = pose.get('left_shoulder', {})
            elbow = pose.get('left_elbow', {})
            wrist = pose.get('left_wrist', {})
        else:  # right
            shoulder = pose.get('right_shoulder', {})
            elbow = pose.get('right_elbow', {})
            wrist = pose.get('right_wrist', {})
        
        return shoulder, elbow, wrist
    
    def get_selected_hand_position(self, pose: Dict) -> Tuple[float, float]:
        """
        Get position of the selected hand.
        
        Args:
            pose: Pose data for current frame
            
        Returns:
            Tuple of (x, y) coordinates for selected hand wrist
        """
        if self.selected_hand == "left":
            wrist = pose.get('left_wrist', {})
        else:  # right
            wrist = pose.get('right_wrist', {})
        
        return wrist.get('x', 0), wrist.get('y', 0)

    def _draw_shot_info_label(self, frame: np.ndarray, frame_idx: int) -> np.ndarray:
        """Draw shot information label in bottom-left corner"""
        if not hasattr(self, 'frame_shots') or frame_idx >= len(self.frame_shots):
            return frame
        
        shot_id = self.frame_shots[frame_idx]
        if shot_id is None:
            return frame
        
        # Get frame dimensions
        h, w = frame.shape[:2]
        
        # Create shot label text
        shot_text = f"Shot {shot_id}"
        
        # Font settings
        font_scale = 0.7
        font_thickness = 2
        font = cv2.FONT_HERSHEY_SIMPLEX
        
        # Calculate text size
        (text_width, text_height), baseline = cv2.getTextSize(shot_text, font, font_scale, font_thickness)
        
        # Add padding to the background rectangle
        padding = 3
        bg_width = text_width + padding * 2
        bg_height = text_height + padding * 2
        
        # Position in top-right corner
        bg_x = w - bg_width - 5
        bg_y = 5
        
        # Shot color (different color for each shot)
        shot_colors = [
            (0, 255, 0),    # Green for shot 1
            (255, 0, 0),    # Blue for shot 2
            (0, 0, 255),    # Red for shot 3
            (255, 255, 0),  # Cyan for shot 4
            (255, 0, 255),  # Magenta for shot 5
        ]
        shot_color = shot_colors[(shot_id - 1) % len(shot_colors)]
        
        # Draw background rectangle
        cv2.rectangle(frame, 
                    (bg_x, bg_y), 
                    (bg_x + bg_width, bg_y + bg_height), 
                    (0, 0, 0), -1)
        
        # Draw colored indicator at left edge
        indicator_width = 3
        cv2.rectangle(frame, 
                    (bg_x, bg_y), 
                    (bg_x + indicator_width, bg_y + bg_height), 
                    shot_color, -1)
        
        # Draw shot text
        text_x = bg_x + padding
        text_y = bg_y + text_height + padding - 1
        cv2.putText(frame, shot_text, (text_x, text_y), 
                font, font_scale, (255, 255, 255), font_thickness)
        
        return frame

    def create_normalized_analysis_video(self, video_path: str, output_path: str) -> bool:
        """Generate normalized data visualization video (shot-based normalized data only)"""
        try:
            # Video capture
            cap = cv2.VideoCapture(video_path)
            if not cap.isOpened():
                print(f"❌ Unable to open video file: {video_path}")
                return False
                
            fps = int(cap.get(cv2.CAP_PROP_FPS))
            width = int(cap.get(cv2.CAP_PROP_FRAME_WIDTH))
            height = int(cap.get(cv2.CAP_PROP_FRAME_HEIGHT))
            
            print(f"📹 Video information: {width}x{height}, {fps}fps")
            print(f"🎬 Output size: {width}x{height}")
            
            # Initialize video writer with mp4v codec
            fourcc = cv2.VideoWriter_fourcc(*'mp4v')
            out = cv2.VideoWriter(output_path, fourcc, fps, (width, height))
            
            if not out.isOpened():
                print("❌ Failed to initialize video writer")
                return False
            
            print("✅ Video writer initialized successfully")
            
            frame_count = 0
            total_frames = 0
            
            while True:
                ret, frame = cap.read()
                if not ret:
                    break
                
                total_frames += 1
                
                # Draw normalized data on frame
                if frame_count < len(self.normalized_data):
                    normalized_frame_data = self.normalized_data[frame_count]
                    
                    # Draw normalized pose skeleton
                    if 'normalized_pose' in normalized_frame_data:
                        frame = self._draw_normalized_pose_skeleton(frame, frame_count, self.normalized_data)
                    
                    # Draw normalized ball
                    if 'normalized_ball' in normalized_frame_data:
                        frame = self._draw_normalized_ball(frame, frame_count, self.normalized_data)
                
                # Draw phase label
                if self.phases and frame_count < len(self.phases):
                    frame = self._draw_phase_label(frame, frame_count, "Normalized", self.phases)
                
                # Add selected hand label
                frame = self._draw_selected_hand_label(frame, self.selected_hand, self.selected_hand_confidence, frame_count)
                
                # Add scaling factor information
                if frame_count < len(self.normalized_data):
                    frame = self._draw_scaling_info_label(frame, frame_count)
                
                out.write(frame)
                frame_count += 1
            
            cap.release()
            out.release()
            
            print(f"✅ Normalized data visualization video generated: {output_path}")
            print(f"📊 Total processed frames: {frame_count}")
            print("Shot-based normalized data with torso-relative coordinates")
            return True
            
        except Exception as e:
            print(f"❌ Failed to generate normalized visualization: {e}")
            return False

    def _draw_normalized_pose_skeleton(self, frame: np.ndarray, frame_idx: int, normalized_data: List[Dict]) -> np.ndarray:
        """Draw normalized pose skeleton"""
        if frame_idx >= len(normalized_data):
            return frame
        
        frame_data = normalized_data[frame_idx]
        normalized_pose = frame_data.get('normalized_pose', {})
        
        h, w = frame.shape[:2]
        
        # Define keypoint connections
        connections = [
            ('left_shoulder', 'right_shoulder'),
            ('left_shoulder', 'left_elbow'),
            ('right_shoulder', 'right_elbow'),
            ('left_elbow', 'left_wrist'),
            ('right_elbow', 'right_wrist'),
            ('left_shoulder', 'left_hip'),
            ('right_shoulder', 'right_hip'),
            ('left_hip', 'right_hip'),
            ('left_hip', 'left_knee'),
            ('right_hip', 'right_knee'),
            ('left_knee', 'left_ankle'),
            ('right_knee', 'right_ankle')
        ]
        
        # Draw connections
        for connection in connections:
            start_key, end_key = connection
            
            if start_key in normalized_pose and end_key in normalized_pose:
                start_point = normalized_pose[start_key]
                end_point = normalized_pose[end_key]
                
                if (start_point.get('confidence', 0) > 0.3 and 
                    end_point.get('confidence', 0) > 0.3):
                    
                    # Convert normalized coordinates to pixel coordinates
                    start_x = int(start_point['x'] * w)
                    start_y = int(start_point['y'] * h)
                    end_x = int(end_point['x'] * w)
                    end_y = int(end_point['y'] * h)
                    
                    # Draw line
                    cv2.line(frame, (start_x, start_y), (end_x, end_y), (0, 255, 0), 2)
        
        # Draw keypoints
        for key, point in normalized_pose.items():
            if point.get('confidence', 0) > 0.3:
                x = int(point['x'] * w)
                y = int(point['y'] * h)
                
                # Different colors for different keypoint types
                if 'shoulder' in key:
                    color = (255, 0, 0)  # Blue
                elif 'elbow' in key:
                    color = (0, 255, 0)  # Green
                elif 'wrist' in key:
                    color = (0, 0, 255)  # Red
                elif 'hip' in key:
                    color = (255, 255, 0)  # Cyan
                elif 'knee' in key:
                    color = (255, 0, 255)  # Magenta
                elif 'ankle' in key:
                    color = (0, 255, 255)  # Yellow
                else:
                    color = (255, 255, 255)  # White
                
                cv2.circle(frame, (x, y), 4, color, -1)
        
        return frame

    def _draw_normalized_ball(self, frame: np.ndarray, frame_idx: int, normalized_data: List[Dict]) -> np.ndarray:
        """Draw normalized ball"""
        if frame_idx >= len(normalized_data):
            return frame
        
        frame_data = normalized_data[frame_idx]
        normalized_ball = frame_data.get('normalized_ball', {})
        
        if not normalized_ball or not normalized_ball.get('detected', False):
            return frame
        
        h, w = frame.shape[:2]
        
        # Get ball coordinates
        ball_x = normalized_ball.get('x', 0)
        ball_y = normalized_ball.get('y', 0)
        confidence = normalized_ball.get('confidence', 0)
        
        if confidence > 0.3:
            # Convert normalized coordinates to pixel coordinates
            pixel_x = int(ball_x * w)
            pixel_y = int(ball_y * h)
            
            # Draw ball circle
            cv2.circle(frame, (pixel_x, pixel_y), 8, (0, 255, 255), -1)  # Yellow ball
            cv2.circle(frame, (pixel_x, pixel_y), 8, (0, 0, 0), 2)  # Black border
            
            # Draw confidence text
            conf_text = f"{confidence:.1f}"
            cv2.putText(frame, conf_text, (pixel_x + 10, pixel_y - 10), 
                       cv2.FONT_HERSHEY_SIMPLEX, 0.5, (255, 255, 255), 1)
        
        return frame

    def _draw_scaling_info_label(self, frame: np.ndarray, frame_idx: int) -> np.ndarray:
        """Draw scaling factor information in bottom-right corner"""
        if frame_idx >= len(self.normalized_data):
            return frame
        
        frame_data = self.normalized_data[frame_idx]
        scaling_factor = frame_data.get('scaling_factor', 0)
        shot_id = frame_data.get('shot', None)
        shot_applied = frame_data.get('shot_normalization_applied', False)
        
        # Get frame dimensions
        h, w = frame.shape[:2]
        
        # Create scaling info text
        if shot_applied:
            scaling_text = f"Shot {shot_id} Torso: {scaling_factor:.4f}"
        else:
            scaling_text = f"Fallback Torso: {scaling_factor:.4f}"
        
        # Font settings
        font_scale = 0.6
        font_thickness = 2
        font = cv2.FONT_HERSHEY_SIMPLEX
        
        # Calculate text size
        (text_width, text_height), baseline = cv2.getTextSize(scaling_text, font, font_scale, font_thickness)
        
        # Add padding to the background rectangle
        padding = 3
        bg_width = text_width + padding * 2
        bg_height = text_height + padding * 2
        
        # Position in bottom-right corner
        bg_x = w - bg_width - 5
        bg_y = h - bg_height - 5
        
        # Color based on shot application
        bg_color = (0, 255, 0) if shot_applied else (128, 128, 128)  # Green for shot, Gray for fallback
        
        # Draw background rectangle
        cv2.rectangle(frame, 
                    (bg_x, bg_y), 
                    (bg_x + bg_width, bg_y + bg_height), 
                    (0, 0, 0), -1)
        
        # Draw colored indicator at right edge
        indicator_width = 3
        cv2.rectangle(frame, 
                    (bg_x + bg_width - indicator_width, bg_y), 
                    (bg_x + bg_width, bg_y + bg_height), 
                    bg_color, -1)
        
        # Draw scaling text
        text_x = bg_x + padding
        text_y = bg_y + text_height + padding - 1
        cv2.putText(frame, scaling_text, (text_x, text_y), 
                font, font_scale, (255, 255, 255), font_thickness)
        
        return frame

    def _calculate_torso_from_all_frames(self) -> float:
        """
        Calculate torso length from all frames in the video (3rd fallback for torso)
        """
        confidence_threshold = 0.3  # Same as other torso calculations
        print(f"   📊 Calculating torso from all frames in video...")
        
        torso_values = []
        valid_frames = 0
        
        for i, frame_data in enumerate(self.pose_data):
            pose = frame_data.get('pose', {})
            
            # Get keypoints
            left_shoulder = pose.get('left_shoulder', {})
            right_shoulder = pose.get('right_shoulder', {})
            left_hip = pose.get('left_hip', {})
            right_hip = pose.get('right_hip', {})
            
            valid_torso_lengths = []
            
            # Check left side torso (신뢰도 기반)
            if (isinstance(left_shoulder, dict) and isinstance(left_hip, dict) and
                'x' in left_shoulder and 'y' in left_shoulder and
                'x' in left_hip and 'y' in left_hip):
                
                left_shoulder_conf = left_shoulder.get('confidence', 1.0)
                left_hip_conf = left_hip.get('confidence', 1.0)
                left_avg_conf = (left_shoulder_conf + left_hip_conf) / 2
                
                if left_avg_conf >= confidence_threshold:
                    left_torso_length = ((left_shoulder['x'] - left_hip['x'])**2 + 
                                       (left_shoulder['y'] - left_hip['y'])**2)**0.5
                    if left_torso_length > 0:
                        valid_torso_lengths.append(left_torso_length)
            
            # Check right side torso (신뢰도 기반)
            if (isinstance(right_shoulder, dict) and isinstance(right_hip, dict) and
                'x' in right_shoulder and 'y' in right_shoulder and
                'x' in right_hip and 'y' in right_hip):
                
                right_shoulder_conf = right_shoulder.get('confidence', 1.0)
                right_hip_conf = right_hip.get('confidence', 1.0)
                right_avg_conf = (right_shoulder_conf + right_hip_conf) / 2
                
                if right_avg_conf >= confidence_threshold:
                    right_torso_length = ((right_shoulder['x'] - right_hip['x'])**2 + 
                                        (right_shoulder['y'] - right_hip['y'])**2)**0.5
                    if right_torso_length > 0:
                        valid_torso_lengths.append(right_torso_length)
            
            # Calculate frame torso (average of valid measurements)
            if len(valid_torso_lengths) > 0:
                frame_torso = np.mean(valid_torso_lengths)
                torso_values.append(frame_torso)
                valid_frames += 1
        
        if len(torso_values) >= 10:  # 최소 10프레임 이상 필요
            overall_torso = np.mean(torso_values)
            print(f"   ✅ Overall torso: {overall_torso:.4f} (from {valid_frames}/{len(self.pose_data)} frames)")
            return overall_torso
        else:
            print(f"   ⚠️ Not enough valid torso measurements ({len(torso_values)}/10)")
            return None  # No fallback value

    def _get_torso_from_phase_detection(self) -> float:
        """Get stable torso length from phase detection result (deprecated - use shot-based torso)"""
        if hasattr(self, 'phase_detector') and self.phase_detector is not None:
            if hasattr(self.phase_detector, 'transition_reference_torso') and self.phase_detector.transition_reference_torso is not None:
                torso_length = self.phase_detector.transition_reference_torso
                print(f"   ✅ Using phase detection torso: {torso_length:.4f}")
                return torso_length
            else:
                print(f"   ⚠️ Phase detection torso not available, calculating from all frames")
                return self._calculate_torso_from_all_frames()
        else:
            print(f"   ⚠️ Phase detector not available, calculating from all frames")
            return self._calculate_torso_from_all_frames()

    def _determine_facing_direction_from_all_frames(self) -> tuple:
        """Determine facing direction from all frames in video using voting system (3rd fallback for direction)"""
        print(f"   📊 Determining facing direction from all frames using voting...")
        
        direction_votes = []
        valid_frames = 0
        
        for i, frame_data in enumerate(self.pose_data):
            pose = frame_data.get('pose', {})
            
            # Get hip and arm positions
            left_hip = pose.get('left_hip', {})
            right_hip = pose.get('right_hip', {})
            left_wrist = pose.get('left_wrist', {})
            right_wrist = pose.get('right_wrist', {})
            left_shoulder = pose.get('left_shoulder', {})
            right_shoulder = pose.get('right_shoulder', {})
            
            # Determine center reference point (prefer hip, fallback to shoulder)
            center_x = None
            reference_type = None
            
            # Try hip center first
            if (isinstance(left_hip, dict) and isinstance(right_hip, dict) and
                'x' in left_hip and 'x' in right_hip):
                center_x = (left_hip['x'] + right_hip['x']) / 2
                reference_type = "Hip center"
            # Fallback to shoulder center
            elif (isinstance(left_shoulder, dict) and isinstance(right_shoulder, dict) and
                  'x' in left_shoulder and 'x' in right_shoulder):
                center_x = (left_shoulder['x'] + right_shoulder['x']) / 2
                reference_type = "Shoulder center"
            
            if center_x is None:
                continue
            
            # Check arm positions relative to center
            arm_direction = None
            if isinstance(left_wrist, dict) and 'x' in left_wrist:
                if left_wrist['x'] > center_x:  # 왼팔이 중심보다 오른쪽에 있음 → 오른쪽을 보고 있음
                    arm_direction = 'right'
                else:
                    arm_direction = 'left'
            elif isinstance(right_wrist, dict) and 'x' in right_wrist:
                if right_wrist['x'] < center_x:  # 오른팔이 중심보다 왼쪽에 있음 → 왼쪽을 보고 있음
                    arm_direction = 'left'
                else:
                    arm_direction = 'right'
            
            if arm_direction:
                direction_votes.append(arm_direction)
                valid_frames += 1
        
        # Determine final direction
        if len(direction_votes) >= 10:  # 최소 10프레임 이상 필요
            from collections import Counter
            direction_count = Counter(direction_votes)
            facing_direction = direction_count.most_common(1)[0][0]
            
            # Determine reference hip
            reference_hip_side = 'right' if facing_direction == 'right' else 'left'
            
            print(f"   ✅ Overall direction: {facing_direction} (from {valid_frames}/{len(self.pose_data)} frames)")
            print(f"   📊 Direction votes: {dict(direction_count)}")
            print(f"   📏 Reference hip: {reference_hip_side}")
            
            return facing_direction, reference_hip_side
        else:
            print(f"   ⚠️ Not enough valid direction measurements ({len(direction_votes)}/10)")
            return None, None

    def _determine_facing_direction_from_start(self) -> tuple:
        """Fallback method: determine facing direction from first 4 frames"""
        fps = getattr(self, 'video_fps', 30.0)
        required_frames = max(3, int(4 * (fps / 30.0)))
        
        print(f"   📊 Determining direction from first {required_frames} frames...")
        
        direction_votes = []
        
        for i in range(min(required_frames, len(self.pose_data))):
            frame_data = self.pose_data[i]
            pose = frame_data.get('pose', {})
            
            # Get hip and arm positions
            left_hip = pose.get('left_hip', {})
            right_hip = pose.get('right_hip', {})
            left_wrist = pose.get('left_wrist', {})
            right_wrist = pose.get('right_wrist', {})
            left_shoulder = pose.get('left_shoulder', {})
            right_shoulder = pose.get('right_shoulder', {})
            
            # Determine center reference point (prefer hip, fallback to shoulder)
            center_x = None
            reference_type = None
            
            # Try hip center first
            if (isinstance(left_hip, dict) and isinstance(right_hip, dict) and
                'x' in left_hip and 'x' in right_hip):
                center_x = (left_hip['x'] + right_hip['x']) / 2
                reference_type = "Hip center"
            # Fallback to shoulder center
            elif (isinstance(left_shoulder, dict) and isinstance(right_shoulder, dict) and
                  'x' in left_shoulder and 'x' in right_shoulder):
                center_x = (left_shoulder['x'] + right_shoulder['x']) / 2
                reference_type = "Shoulder center"
            
            if center_x is None:
                continue
            
            # Check arm positions relative to center
            arm_direction = None
            if isinstance(left_wrist, dict) and 'x' in left_wrist:
                if left_wrist['x'] > center_x:  # 왼팔이 중심보다 오른쪽에 있음 → 오른쪽을 보고 있음
                    arm_direction = 'right'
                else:
                    arm_direction = 'left'
            elif isinstance(right_wrist, dict) and 'x' in right_wrist:
                if right_wrist['x'] < center_x:  # 오른팔이 중심보다 왼쪽에 있음 → 왼쪽을 보고 있음
                    arm_direction = 'left'
                else:
                    arm_direction = 'right'
            
            if arm_direction:
                direction_votes.append(arm_direction)
        
        # Determine final direction
        if direction_votes:
            from collections import Counter
            direction_count = Counter(direction_votes)
            facing_direction = direction_count.most_common(1)[0][0]
            
            # Determine reference hip
            reference_hip_side = 'right' if facing_direction == 'right' else 'left'
            
            print(f"   ✅ First frames direction: {facing_direction}")
            print(f"   📊 Direction votes: {dict(direction_count)}")
            print(f"   📏 Reference hip: {reference_hip_side}")
            
            return facing_direction, reference_hip_side
        else:
            print(f"   ⚠️ Could not determine direction from first frames, using overall frames")
            return self._determine_facing_direction_from_all_frames()

def main():
    """Main execution function"""
    analyzer = BasketballShootingAnalyzer()
    analyzer.run_analysis()

if __name__ == "__main__":
    main() <|MERGE_RESOLUTION|>--- conflicted
+++ resolved
@@ -2047,15 +2047,6 @@
                 frame_result = {
                     "frame_index": i,
                     "phase": self.phases[i] if i < len(self.phases) else "Unknown",
-<<<<<<< HEAD
-                        "shot": shot_id,
-                    "normalized_pose": frame_data["normalized_pose"],
-                    "normalized_ball": frame_data["normalized_ball"],
-                    "scaling_factor": frame_data["scaling_factor"],
-                        "ball_detected": frame_data["ball_detected"],
-                        "shot_normalization_applied": frame_data.get("shot_normalization_applied", False)
-                    }
-=======
                     "shot": shot_id,
                     "normalized_pose": frame_data["normalized_pose"],
                     "normalized_ball": frame_data["normalized_ball"],
@@ -2063,7 +2054,6 @@
                     "ball_detected": frame_data["ball_detected"],
                     "shot_normalization_applied": frame_data.get("shot_normalization_applied", False)
                 }
->>>>>>> 47fa20f7
                 shot_frames.append(frame_result)
         
         results["frames"] = shot_frames
